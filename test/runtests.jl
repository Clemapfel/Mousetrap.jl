#
# Author: C. Cords (mail@clemens-cords.com)
# https://github.com/clemapfel/mousetrap.jl
#
# Copyright © 2023, Licensed under lGPL3-0
#

using Test
using Mousetrap

### GLOBALS

app_id = "mousetrap.runtests.jl"
app = Ref{Union{Application, Nothing}}(nothing)
window = Ref{Union{Window, Nothing}}(nothing)
icon = Ref{Union{Icon, Nothing}}(nothing)

### MAIN

Container = Stack
function add_page!(container::Container, title::String, x::Widget)
    add_child!(container, title, x)
end

### 

function test_action(::Container)
    @testset "Action" begin
        action_id = "test.action"
        action = Action(action_id, Main.app[])
        Base.show(devnull, action)

        triggered = Ref{Bool}(false)
        function on_activate(::Action, triggered::Ref{Bool}) 
            triggered[] = true
            return nothing
        end

        set_function!(on_activate, action, triggered)
        connect_signal_activated!(on_activate, action, triggered) 

        activate!(action)
        @test triggered[] == true
        @test get_id(action) == action_id
        @test get_enabled(action) == true
        set_enabled!(action, false)
        @test get_enabled(action) == false

        add_shortcut!(action, "a")
        add_shortcut!(action, "b")

        shortcuts = get_shortcuts(action)
        @test "a" in shortcuts
        @test "b" in shortcuts

        clear_shortcuts!(action)
        @test isempty(get_shortcuts(action))
    end
end

### ANIMATION

function test_animation(widget::Container)
    @testset "Animation" begin
        animation = Animation(widget, seconds(1))
        Base.show(devnull, animation)

        @test get_state(animation) == ANIMATION_STATE_IDLE
        
        @test get_duration(animation) == seconds(1)
        set_duration!(animation, seconds(2))
        @test get_duration(animation) = seconds(2)

        @test get_value(animation) == 0
        @test get_lower!(animation) == 0
        @test get_upper!(animation) == 1

        set_lower!(animation, -1)
        set_upper!(animation, 2)

        @test get_lower!(animation) == -1
        @test get_upper!(animation) == 2

        @test get_repeat_count(animation) == 1
        set_repeat_count!(animation, 0)
        @test get_repeat_count(animation) == 0

        @test get_is_reversed(animation) == false
        set_is_reversed!(animation, true)
        @test get_is_reversed(animation) == true

        set_timing_function!(animation, ANIMATION_TIMING_FUNCTION_ELASTIC_SIGMOID)
        @test get_timing_function(animation) == ANIMATION_TIMING_FUNCTION_ELASTIC_SIGMOID

        on_tick!(animation) do self::Animation, value::AbstractFloat end
        on_done!(animation) do self::Animation end

        play!(animation)
        pause!(animation)
        reset!(animation)
    end
end

### ADJUSTMENT

function test_adjustment(::Container)
    @testset "Adjustment" begin
        adjustment = Adjustment(0, -1, 2, 0.05)
        Base.show(devnull, adjustment)

        properties_changed_called = Ref{Bool}(false)
        connect_signal_properties_changed!(adjustment, properties_changed_called) do ::Adjustment, properties_changed_called
            properties_changed_called[] = true
            return nothing
        end

        value_changed_called = Ref{Bool}(false)
        connect_signal_value_changed!(adjustment, value_changed_called) do ::Adjustment, value_changed_called
            value_changed_called[] = true
            return nothing
        end

        @test get_lower(adjustment) == -1.0f0
        set_lower!(adjustment, 0)
        @test get_lower(adjustment) == 0.0f0

        @test get_upper(adjustment) == 2.0f0
        set_upper!(adjustment, 1)
        @test get_upper(adjustment) == 1.0f0

        @test get_step_increment(adjustment) == 0.05f0
        set_step_increment!(adjustment, 0.01)
        @test get_step_increment(adjustment) == 0.01f0
        
        @test get_value(adjustment) == 0.0f0
        set_value!(adjustment, 0.5)
        @test get_value(adjustment) == 0.5f0

        @test properties_changed_called[] == true
        @test value_changed_called[] == true
    end
end

function test_application(::Container)
    @testset "Application" begin
        app = Main.app[]
        Base.show(devnull, app)
        @test get_id(app) == Main.app_id

        action_id = "application.test_action"
        action = Action(action_id, app) do ::Action end

        add_action!(app, action)
        @test has_action(app, action_id) == true
        @test get_id(get_action(app, action_id)) == action_id
        remove_action!(app, action_id)
        @test has_action(app, action_id) == false
        
        @test get_is_holding(app) == false
        hold!(app)
        @test get_is_holding(app) == true
        release!(app)
        @test get_is_holding(app) == false

        @test get_is_marked_as_busy(app) == false
        mark_as_busy!(app)
        @test get_is_marked_as_busy(app) == true
        unmark_as_busy!(app)
        @test get_is_marked_as_busy(app) == false

        @test get_current_theme(app) isa Theme
        set_current_theme!(app, THEME_DEFAULT_LIGHT)
        @test get_current_theme(app) == THEME_DEFAULT_LIGHT
    end
end

function test_alert_dialog(::Container)
    @testset "AlertDialog" begin
        message = "message"
        detailed_message = "detailed message"
        alert_dialog = AlertDialog(message, detailed_message)
        Base.show(devnull, alert_dialog)
        
        button_label = "Label"
        id = add_button!(alert_dialog, button_label)
        @test id == 1
        @test get_button_label(alert_dialog, 1) == button_label
        new_label = "new_label"
        set_button_label!(alert_dialog, 1, new_label)
        @test get_button_label(alert_dialog, 1) == new_label

        set_extra_widget!(alert_dialog, Separator())
        remove_extra_widget!(alert_dialog)

        @test get_n_buttons(alert_dialog) == 1

        @test get_message(alert_dialog) == message
        @test get_detailed_description(alert_dialog) == detailed_message

        @test get_is_modal(alert_dialog) == true
        set_is_modal!(alert_dialog, false)
        @test get_is_modal(alert_dialog) == false

        on_selection!(alert_dialog) do self::AlertDialog, id::Integer
        end

        present!(alert_dialog)
        close!(alert_dialog)
    end
end

function test_angle(::Container)
    @testset "Angle" begin
        angle = degrees(90)
        Base.show(devnull, angle)
        @test isapprox(as_degrees(radians(as_radians(degrees(90)))), 90.0)
    end
end

function test_aspect_frame(::Container)
    @testset "AspectFrame" begin

        aspect_frame = AspectFrame(1.0)
        Base.show(devnull, aspect_frame)
        @test Mousetrap.is_native_widget(aspect_frame)

        @test get_child_x_alignment(aspect_frame) == 0.5
        @test get_child_y_alignment(aspect_frame) == 0.5

        set_child_x_alignment!(aspect_frame, 1.0)
        set_child_y_alignment!(aspect_frame, 1.0)

        @test get_child_x_alignment(aspect_frame) == 1.0
        @test get_child_y_alignment(aspect_frame) == 1.0

        @test get_ratio(aspect_frame) == 1.0
        set_ratio!(aspect_frame, 1.5)
        @test get_ratio(aspect_frame) == 1.5
    end
end

function test_button(::Container)
    @testset "Button" begin
            
        button = Button()
        Base.show(devnull, button)
        @test Mousetrap.is_native_widget(button)
        
        set_child!(button, Label("Button"))
        
        @test get_has_frame(button)
        set_has_frame!(button, false)
        @test !get_has_frame(button)

        @test get_is_circular(button) == false
        set_is_circular!(button, true)
        @test get_is_circular(button) == true

        clicked_called = Ref{Bool}(false)
        connect_signal_clicked!(button) do ::Button
            clicked_called[] = true
            return nothing
        end

        activate!(button)
        emit_signal_clicked(button)
        @test clicked_called[] == true
    end
end

function test_box(::Container)
    @testset "Box" begin
        box = Box(ORIENTATION_HORIZONTAL)
        Base.show(devnull, box)
        @test Mousetrap.is_native_widget(box)

        @test get_homogeneous(box) == false
        set_homogeneous!(box, true)
        @test get_homogeneous(box) == true

        @test get_orientation(box) == ORIENTATION_HORIZONTAL
        set_orientation!(box, ORIENTATION_VERTICAL)
        @test get_orientation(box) == ORIENTATION_VERTICAL

        start = Separator()
        push_front!(box, start)
        push_back!(box, Separator())
        insert_after!(box, Separator(), start)
        remove!(box, start)

        @test get_n_items(box) == 2

        @test get_spacing(box) == 0
        set_spacing!(box, 10)
        @test get_spacing(box) == 10
    end
end

function test_transform_bin(::Container)
    @testset "TransformBin" begin
        bin = TransformBin()
        @test Mouestrap.is_native_widget(bin)
        Base.show(devnull, bin)

        set_child!(bin, Separator())

        rotate!(bin, degrees(10))
        translate!(bin, Vector2f(10, 10))
        scale!(bin, 1.1, 0.9)
        skew!(bin, 1.1, 0.9)
        
        remove_child!(bin)
    end
end

function test_center_box(::Container)
    @testset "CenterBox" begin
        center_box = CenterBox(ORIENTATION_HORIZONTAL)
        Base.show(devnull, center_box)
        @test Mousetrap.is_native_widget(center_box)

        @test get_orientation(center_box) == ORIENTATION_HORIZONTAL
        set_orientation!(center_box, ORIENTATION_VERTICAL)
        @test get_orientation(center_box) == ORIENTATION_VERTICAL

        set_start_child!(center_box, Separator())
        remove_start_child!(center_box)

        set_center_child!(center_box, Separator())
        remove_center_child!(center_box)

        set_end_child!(center_box, Separator())
        remove_end_child!(center_box)
    end
end

function test_check_button(::Container)
    @testset "CheckButton" begin
        check_button = CheckButton()
        Base.show(devnull, check_button)
        @test Mousetrap.is_native_widget(check_button)

        toggled_called = Ref{Bool}(false)
        connect_signal_toggled!(check_button, toggled_called) do _, toggled_called
            toggled_called[] = true
            return nothing
        end

        set_is_active!(check_button, true)
        @test get_is_active(check_button) == true

        set_state!(check_button, CHECK_BUTTON_STATE_INACTIVE)
        @test get_state(check_button) == CHECK_BUTTON_STATE_INACTIVE
        @test get_is_active(check_button) == false

        set_state!(check_button, CHECK_BUTTON_STATE_ACTIVE)
        @test get_state(check_button) == CHECK_BUTTON_STATE_ACTIVE
        @test get_is_active(check_button) == true

        set_state!(check_button, CHECK_BUTTON_STATE_INCONSISTENT)
        @test get_state(check_button) == CHECK_BUTTON_STATE_INCONSISTENT
        @test get_is_active(check_button) == false

        set_child!(check_button, Separator())
        remove_child!(check_button)
    end
end

function test_event_controller(this::Container)

    area = this

    function test_single_click_gesture(controller)
        
    end

    function test_event_controller(controller)
        @test get_propagation_phase(controller) != PROPAGATION_PHASE_NONE
        set_propagation_phase!(controller, PROPAGATION_PHASE_NONE)
        @test get_propagation_phase(controller) == PROPAGATION_PHASE_NONE

        if controller isa SingleClickGesture
            @test get_current_button(controller) isa ButtonID
            set_only_listens_to_button!(controller, BUTTON_ID_NONE)
            @test get_only_listens_to_button(controller) == BUTTON_ID_NONE

            @test get_touch_only(controller) == false
            set_touch_only!(controller, true)
            @test get_touch_only(controller) == true
        end
    end

    let controller = ClickEventController()
        Base.show(devnull, controller)
        @testset "ClickEventController" begin
            
            test_event_controller(controller)

            connect_signal_click_pressed!(controller) do self::ClickEventController, n_presses::Integer, x::AbstractFloat, y::AbstractFloat
            end
            @test get_signal_click_pressed_blocked(controller) == false

            connect_signal_click_released!(controller) do self::ClickEventController, n_presses::Integer, x::AbstractFloat, y::AbstractFloat
            end
            @test get_signal_click_released_blocked(controller) == false

            connect_signal_click_stopped!(controller) do self::ClickEventController
            end
            @test get_signal_click_stopped_blocked(controller) == false
        end
        add_controller!(area, controller)
    end

    let controller = DragEventController()
        Base.show(devnull, controller)
        @testset "DragEventController" begin

            test_event_controller(controller)

            connect_signal_drag_begin!(controller) do self::DragEventController, start_x::AbstractFloat, start_y::AbstractFloat
            end
            @test get_signal_drag_begin_blocked(controller) == false

            connect_signal_drag!(controller) do self::DragEventController, x_offset::AbstractFloat, y_offset::AbstractFloat
            end
            @test get_signal_drag_blocked(controller) == false

            connect_signal_drag_end!(controller) do self::DragEventController, x_offset::AbstractFloat, y_offset::AbstractFloat
            end
            @test get_signal_drag_end_blocked(controller) == false
        end 
        add_controller!(area, controller)
    end

    let controller = FocusEventController() 
        Base.show(devnull, controller)
        @testset "FocusEventController" begin

            test_event_controller(controller)

            connect_signal_focus_gained!(controller) do self::FocusEventController
            end
            @test get_signal_focus_gained_blocked(controller) == false

            connect_signal_focus_lost!(controller) do self::FocusEventController
            end
            @test get_signal_focus_lost_blocked(controller) == false
        end
        add_controller!(area, controller)
    end

    let controller = KeyEventController()
        Base.show(devnull, controller)
        @testset "KeyEventController" begin

            test_event_controller(controller)

            connect_signal_key_pressed!(controller) do self::KeyEventController, key::KeyCode, modifier::ModifierState
            end
            @test get_signal_key_pressed_blocked(controller) == false

            connect_signal_key_released!(controller) do self::KeyEventController, key::KeyCode, modifier::ModifierState
            end
            @test get_signal_key_released_blocked(controller) == false

            connect_signal_modifiers_changed!(controller) do self::KeyEventController, modifier::ModifierState
            end
            @test get_signal_modifiers_changed_blocked(controller) == false
        end
        add_controller!(area, controller)
    end

    let controller = LongPressEventController()
        Base.show(devnull, controller)
        @testset "LongPressEventController" begin

            test_event_controller(controller)

            connect_signal_pressed!(controller) do self::LongPressEventController, x::AbstractFloat, y::AbstractFloat
            end
            @test get_signal_pressed_blocked(controller) == false

            connect_signal_press_cancelled!(controller) do self::LongPressEventController
            end
            @test get_signal_press_cancelled_blocked(controller) == false
        end
        add_controller!(area, controller)
    end

    let controller = MotionEventController()
        Base.show(devnull, controller)
        @testset "MotionEventController" begin

            test_event_controller(controller)

            connect_signal_motion!(controller) do self::MotionEventController, x::AbstractFloat, y::AbstractFloat
            end
            @test get_signal_motion_blocked(controller) == false

            connect_signal_motion_enter!(controller) do self::MotionEventController, x::AbstractFloat, y::AbstractFloat
            end
            @test get_signal_motion_enter_blocked(controller) == false

            connect_signal_motion_leave!(controller) do self::MotionEventController
            end
            @test get_signal_motion_leave_blocked(controller) == false
        end
        add_controller!(area, controller)
    end

    let controller = PanEventController(ORIENTATION_HORIZONTAL)
        Base.show(devnull, controller)
        @testset "PanEventController" begin
            
            test_event_controller(controller)

            connect_signal_pan!(controller) do self::PanEventController, direction::PanDirection, offset::AbstractFloat
            end
            @test get_signal_pan_blocked(controller) == false

            @test get_orientation(controller) == ORIENTATION_HORIZONTAL
            set_orientation!(controller, ORIENTATION_VERTICAL)
            @test get_orientation(controller) == ORIENTATION_VERTICAL
        end
        add_controller!(area, controller)
    end

    let controller = PinchZoomEventController()
        Base.show(devnull, controller)
        @testset "PinchZoomController" begin
            
            test_event_controller(controller)

            connect_signal_scale_changed!(controller) do self::PinchZoomEventController, scale::AbstractFloat
            end
            @test get_signal_scale_changed_blocked(controller) == false                
        end
        add_controller!(area, controller)
    end

    let controller = RotateEventController()
        Base.show(devnull, controller)
        @testset "RotateEventController" begin
            
            test_event_controller(controller)

            connect_signal_rotation_changed!(controller) do self::RotateEventController, angle_absolute::AbstractFloat, angle_delta::AbstractFloat
            end
            @test get_signal_rotation_changed_blocked(controller) == false
        end
        add_controller!(area, controller)

    end

    let controller = ScrollEventController(false)
        Base.show(devnull, controller)
        @testset "ScrollEventController" begin

            test_event_controller(controller)
            
            @test get_kinetic_scrolling_enabled(controller) == false
            set_kinetic_scrolling_enabled!(controller, true)
            @test get_kinetic_scrolling_enabled(controller) == true

            connect_signal_scroll_begin!(controller) do self::ScrollEventController
            end
            @test get_signal_scroll_begin_blocked(controller) == false

            connect_signal_scroll!(controller) do self::ScrollEventController, x_delta::AbstractFloat, y_delta::AbstractFloat
            end
            @test get_signal_scroll_blocked(controller) == false

            connect_signal_scroll_end!(controller) do self::ScrollEventController
            end
            @test get_signal_scroll_end_blocked(controller) == false

            connect_signal_kinetic_scroll_decelerate!(controller) do self::ScrollEventController, x_velocity::AbstractFloat, y_velocity::AbstractFloat
            end
            @test get_signal_kinetic_scroll_decelerate_blocked(controller) == false
        end
        add_controller!(area, controller)
    end

    let controller = ShortcutEventController()
        Base.show(devnull, controller)
        @testset "ShortcutEventController" begin
            
            test_event_controller(controller)

            @test get_scope(controller) == SHORTCUT_SCOPE_LOCAL
            set_scope!(controller, SHORTCUT_SCOPE_GLOBAL)
            @test get_scope(controller) == SHORTCUT_SCOPE_GLOBAL

            action = Action("test.action", Main.app[]) do self end
            add_action!(controller, action)
            remove_action!(controller, action)
        end
        add_controller!(area, controller)
    end

    let controller = StylusEventController()
        Base.show(devnull, controller)
        @testset "StylusEventController" begin
            
            test_event_controller(controller)

            connect_signal_stylus_up!(controller) do self::StylusEventController, x::AbstractFloat, y::AbstractFloat
            end
            @test get_signal_stylus_up_blocked(controller) == false

            connect_signal_stylus_down!(controller) do self::StylusEventController, x::AbstractFloat, y::AbstractFloat
            end
            @test get_signal_stylus_down_blocked(controller) == false

            connect_signal_proximity!(controller) do self::StylusEventController, x::AbstractFloat, y::AbstractFloat
            end
            @test get_signal_proximity_blocked(controller) == false

            connect_signal_motion!(controller) do self::StylusEventController, x::AbstractFloat, y::AbstractFloat
            end
            @test get_signal_motion_blocked(controller) == false

            @test get_hardware_id(controller) isa Csize_t
            @test get_tool_type(controller) isa ToolType
            @test has_axis(controller, DEVICE_AXIS_Y) isa Bool 
        end
        add_controller!(area, controller)
    end

    let controller = SwipeEventController()
        Base.show(devnull, controller)
        @testset "SwipeEventController" begin
            
            test_event_controller(controller)
            
            connect_signal_swipe!(controller) do self::SwipeEventController, x_velocity::AbstractFloat, y_velocity::AbstractFloat
            end
            @test get_signal_swipe_blocked(controller) == false
        end
        add_controller!(area, controller)
    end
end

function test_clipboard(::Container)
    @testset "Clipboard" begin
        clipboard = get_clipboard(Main.window[])
        Base.show(devnull, clipboard)

        set_string!(clipboard, "test")
        @test contains_string(clipboard) == true
        @test get_is_local(clipboard) == true

        get_string(clipboard) do self::Clipboard, value::String
            @test true
            return nothing
        end

        set_file!(clipboard, FileDescriptor("."))
        @test contains_file(clipboard) == true
        @test get_is_local(clipboard) == true

        get_string(clipboard) do self::Clipboard, value::String
            @test true
            return nothing
        end
        
        set_image!(clipboard, Image(1, 1, RGBA(1, 0, 0, 1)))
        @test contains_image(clipboard) == true
        @test get_is_local(clipboard) == true

        get_image(clipboard) do self::Clipboard, value::Image
            @test true
            return nothing
        end
    end
end

function test_clamp_frame(::Container)
    @testset "ClampFrame" begin
        frame = ClampFrame(150)
        Base.show(devnull, frame)

        set_child!(frame, Separator())
        remove_child!(frame)

        @test get_orientation(frame) == ORIENTATION_HORIZONTAL
        set_orientation!(frame, ORIENTATION_VERTICAL)
        @test get_orientation(frame) == ORIENTATION_VERTICAL

        @test get_maximum_size(frame) == 150
        set_maximum_size!(frame, 50)
        @test get_maximum_size(frame) == 50
    end
end

function test_time(::Container)
    @testset "Time" begin
        value = 1234
        @test as_minutes(minutes(value)) == value
        @test as_seconds(seconds(value)) == value
        @test as_milliseconds(milliseconds(value)) == value
        @test as_microseconds(microseconds(value)) == value
        @test as_nanoseconds(nanoseconds(value)) == value

        Base.show(devnull, milliseconds(1234))
    end

    @testset "Clock" begin
        clock = Clock()
        sleep(0.1)
        @test as_seconds(elapsed(clock)) > 0.0
        @test as_seconds(restart!(clock)) > 0.0

        Base.show(devnull, clock)
    end
end

function test_color_chooser(::Container)
    @testset "ColorChooser" begin
        color_chooser = ColorChooser()
        Base.show(devnull, color_chooser)

        on_accept!(color_chooser) do self::ColorChooser, color::RGBA
        end

        on_cancel!(color_chooser) do self::ColorChooser
        end

        @test get_color(color_chooser) isa RGBA
        @test get_is_modal(color_chooser) == true
        set_is_modal!(color_chooser, false)
        @test get_is_modal(color_chooser) == false

        @test get_title(color_chooser) == ""
        set_title!(color_chooser, "TEST")
        @test get_title(color_chooser) == "TEST"
    end
end

function test_column_view(::Container)
    @testset "ColumnViewTest" begin
        column_view = ColumnView()
        Base.show(devnull, column_view)
        @test Mousetrap.is_native_widget(column_view)

        push_back_column!(column_view, "column 01")
        push_front_column!(column_view, "column 03")

        column_name = "column 02"
        column = insert_column_at!(column_view, 1, column_name)

<<<<<<< HEAD
        @test get_expand(column) == false 
        set_expand!(column, true)
        @test get_expand(column) == true

        push_back_row!(column_view, Label(""), Label(""), Label(""))
        push_front_row!(column_view, Label(""), Label(""), Label(""))
        insert_row_at!(column_view, 2, Label(""), Label(""), Label(""))

=======
        push_back_row!(column_view, Label(""), Label(""), Label(""))
        push_front_row!(column_view, Label(""), Label(""), Label(""))
        insert_row_at!(column_view, 2, Label(""), Label(""), Label(""))
>>>>>>> 3fe2e89d
        @test get_title(column) == column_name

        new_title = "new title"
        set_title!(column, new_title)
        @test get_title(column) == new_title

        @test get_fixed_width(column) isa Float32
        set_fixed_width!(column, 100)
        @test get_fixed_width(column) == 100

        model = MenuModel()
        set_header_menu!(column, model)

        @test get_is_visible(column) == true
        set_is_visible!(column, false)
        @test get_is_visible(column) == false

        set_is_resizable!(column, true)
        @test get_is_resizable(column) == true

        @test has_column_with_title(column_view, new_title) == true
        other_column = get_column_with_title(column_view, new_title)
        @test get_title(other_column) == new_title

        remove_column!(column_view, get_column_at(column_view, 1))
    end
end

function test_drop_down(::Container)
    @testset "DropDown" begin
        drop_down = DropDown()
        Base.show(devnull, drop_down)
        @test Mousetrap.is_native_widget(drop_down)

        label = "Label";
        id_02 = push_back!(drop_down, label, label) do self::DropDown
        end

        @test get_item_at(drop_down, 1) == id_02

        id_01 = push_front!(drop_down, label, label) do self::DropDown
        end

        id_03 = insert_at!(drop_down, 1, label) do self::DropDown
        end

        remove!(drop_down, id_03)

        set_selected!(drop_down, id_01)
        @test get_selected(drop_down) == id_01

        @test get_always_show_arrow(drop_down) == true
        set_always_show_arrow!(drop_down, false)
        @test get_always_show_arrow(drop_down) == false
    end
end

function test_entry(::Container)
    @testset "Entry" begin
        entry = Entry()
        Base.show(devnull, entry)
        @test Mousetrap.is_native_widget(entry)

        activate_called = Ref{Bool}(false)
        connect_signal_activate!(entry, activate_called) do entry::Entry, activate_called
            activate_called[] = true
            return nothing
        end

        text_changed_called = Ref{Bool}(false)
        connect_signal_text_changed!(entry, text_changed_called) do entry::Entry, text_changed_called
            text_changed_called[] = true
            return nothing
        end

        @test get_has_frame(entry) == true
        set_has_frame!(entry, false)
        @test get_has_frame(entry) == false

        @test get_max_width_chars(entry) == 0
        set_max_width_chars!(entry, 64)
        @test get_max_width_chars(entry) == 64

        @test get_text(entry) == ""
        set_text!(entry, "text")
        @test get_text(entry) == "text"
        
        @test get_text_visible(entry) == true
        set_text_visible!(entry, false)
        @test get_text_visible(entry) == false

        set_primary_icon!(entry, Main.icon[])
        set_secondary_icon!(entry, Main.icon[])
        remove_primary_icon!(entry)
        remove_secondary_icon!(entry)

        # TODO: activate! does not cause `activate` signal to be emitted, see gtk_widget_set_activate_signal
        emit_signal_activate(entry)

        @test activate_called[] == true
        @test text_changed_called[] == true
    end
end

function test_expander(::Container)
    @testset "Expander" begin
        expander = Expander()
        Base.show(devnull, expander)
        @test Mousetrap.is_native_widget(expander)

        activate_called = Ref{Bool}(false)
        connect_signal_activate!(expander, activate_called) do self::Expander, activate_called
            activate_called[] = true
            return nothing
        end

        activate!(expander)
        @test activate_called[] == true

        set_child!(expander, Separator())
        set_label_widget!(expander, Separator())

        set_is_expanded!(expander, true)
        @test get_is_expanded(expander) == true

        remove_child!(expander)
        remove_label_widget!(expander)
    end
end

function test_file_chooser(::Container)

    filter = FileFilter("test")
    @testset "FileFilter" begin
        Base.show(devnull, filter)
        add_allow_all_supported_image_formats!(filter)
        add_allowed_mime_type!(filter, "text/plain")
        add_allowed_pattern!(filter, "*.jl")
        add_allowed_suffix!(filter, "jl")

        @test get_name(filter) == "test"
    end

    @testset "FileChooser" begin
        for action in instances(FileChooserAction)
            file_chooser = FileChooser(action)
            Base.show(devnull, file_chooser)

            add_filter!(file_chooser, filter)
            set_initial_filter!(file_chooser, filter)
            set_initial_file!(file_chooser, FileDescriptor("."))
            set_initial_folder!(file_chooser, FileDescriptor("."))
            set_initial_name!(file_chooser, "name");

            set_accept_label!(file_chooser, "accept")
            @test get_accept_label(file_chooser) == "accept"

            @test get_is_modal(file_chooser) == true
            set_is_modal!(file_chooser, false)
            @test get_is_modal(file_chooser) == false

            @test get_title(file_chooser) == ""
            set_title!(file_chooser, "TEST")
            @test get_title(file_chooser) == "TEST"

            on_accept!(file_chooser) do x::FileChooser, files::Vector{FileDescriptor}
            end

            on_cancel!(file_chooser) do x::FileChooser
            end

            #present!(file_chooser)
            cancel!(file_chooser)
        end
    end
end

function test_file_descriptor(::Container)
    @testset "FileDescriptor" begin
           
        name = tempname()
        path = name * ".txt"
        file = open(path, "w+")
        write(file, "test\n")
        close(file)

        descriptor = FileDescriptor(".")
        Base.show(devnull, descriptor)

        create_from_path!(descriptor, path)
        @test exists(descriptor)

        @test get_name(descriptor)[end-3:end] == ".txt"
        @test get_path(descriptor) == path
        @test get_uri(descriptor) isa String

        @test get_path_relative_to(descriptor, descriptor) == ""
        @test exists(get_parent(descriptor))
        
        @test is_file(descriptor) == true
        @test is_folder(descriptor) == false
        @test is_symlink(descriptor) == false

        # todo read_symlink

        @test is_executable(descriptor) == false
        @test get_content_type(descriptor) isa String # type is OS-specific
        @test query_info(descriptor, "standard::name") == get_name(descriptor)

        monitor = create_monitor(descriptor)
        on_file_changed!(monitor) do ::FileMonitor, ::FileMonitorEvent, ::FileDescriptor, ::FileDescriptor
        end
        cancel!(monitor)
        @test is_cancelled(monitor)

        gtk_file = FileDescriptor(tempname() * ".txt")
        create_file_at!(gtk_file)
        delete_at!(gtk_file)
        create_directory_at!(gtk_file)
        #move_to_trash!(gtk_file)
        # silenced because /tmp files can't be moved to the trash

        close(file)
    end
end

function test_fixed(::Container)
    @testset "Fixed" begin
        fixed = Fixed()
        Base.show(devnull, fixed)
        @test Mousetrap.is_native_widget(fixed)

        child = Label("(32, 32)")

        add_child!(fixed, child, Vector2f(32, 32))
        set_child_position!(fixed, child, Vector2f(64, 64))
       
        remove_child!(fixed, child)
    end
end

function test_flow_box(::Container)
    @testset "FlowBox" begin
        box = FlowBox(ORIENTATION_HORIZONTAL)
        Base.show(devnull, box)
        @test Mousetrap.is_native_widget(box)

        @test get_homogeneous(box) == false
        set_homogeneous!(box, true)
        @test get_homogeneous(box) == true

        @test get_orientation(box) == ORIENTATION_HORIZONTAL
        set_orientation!(box, ORIENTATION_VERTICAL)
        @test get_orientation(box) == ORIENTATION_VERTICAL

        start = Separator()
        push_front!(box, start)
        push_back!(box, Separator())
        insert_at!(box, 1, Separator())
        remove!(box, start)

        @test get_n_items(box) == 2

        @test get_row_spacing(box) == 0
        set_row_spacing!(box, 10)
        @test get_row_spacing(box) == 10

        @test get_column_spacing(box) == 0
        set_column_spacing!(box, 10)
        @test get_column_spacing(box) == 10
    end
end

function test_frame(::Container)
    @testset "Frame" begin

        frame = Frame()
        Base.show(devnull, frame)
        @test Mousetrap.is_native_widget(frame)

        set_child!(frame, Separator())
        @test get_label_x_alignment(frame) == 0.0
        set_label_x_alignment!(frame, 0.5)
        @test get_label_x_alignment(frame) == 0.5

        set_child!(frame, Separator())
        set_label_widget!(frame, Label())
        remove_child!(frame)
        remove_label_widget!(frame)
    end
end

function test_gl_transform(::Container)
    @testset "GLTransform" begin

        if !Mousetrap.MOUSETRAP_ENABLE_OPENGL_COMPONENT
            return 
        end    

        transform = GLTransform()
        Base.show(devnull, transform)

        rotate!(transform, degrees(90))
        scale!(transform, 1.5, 1.5)
        translate!(transform, Vector2f(0.5, 0.5))

        new_transform = combine_with(transform, GLTransform())
        for x in 1:3
            for y in 1:3
                @test transform[x, y] == new_transform[x, y]
            end
        end

        reset!(new_transform)
    end
end

function test_gl_area(::Container)
    @testset "GLArea" begin
        area = GLArea()
        Base.show(devnull, area)
        connect_signal_render!(area) do self::GLArea, context::Ptr{Cvoid} 
            return true
        end
        connect_signal_resize!(area) do self::GLArea, w, h end

        #make_current(area) # would print gtk warning because area is not yet realized
        queue_render(area)
        @test get_auto_render(area) isa Bool
        set_auto_render!(area, false)
        @test get_auto_render(area) == false
    end
end

function test_grid(::Container)
    @testset "Grid" begin
        grid = Grid()
        Base.show(devnull, grid)
        @test Mousetrap.is_native_widget(grid)

        @test get_column_spacing(grid) == 0.0
        set_column_spacing!(grid, 2.0)
        @test get_column_spacing(grid) == 2.0

        @test get_row_spacing(grid) == 0.0
        set_row_spacing!(grid, 2.0)
        @test get_row_spacing(grid) == 2.0

        @test get_orientation(grid) == ORIENTATION_HORIZONTAL
        set_orientation!(grid, ORIENTATION_VERTICAL)
        @test get_orientation(grid) == ORIENTATION_VERTICAL

        @test get_rows_homogeneous(grid) == false
        set_rows_homogeneous!(grid, true)
        @test get_rows_homogeneous(grid) == true

        @test get_columns_homogeneous(grid) == false
        set_columns_homogeneous!(grid, true)
        @test get_columns_homogeneous(grid) == true

        widget_01 = Separator()
        widget_02 = Separator()

        insert_at!(grid, widget_01, 1, 2, 3, 4)
        insert_next_to!(grid, widget_02, widget_01, RELATIVE_POSITION_RIGHT_OF, 3, 4)

        @test get_position(grid, widget_01) == Vector2i(1, 2)
        @test get_size(grid, widget_01) == Vector2i(3, 4)
        @test get_position(grid, widget_02) == Vector2i(4, 2)
        @test get_size(grid, widget_02) == Vector2i(3, 4)

        insert_row_at!(grid, 1)
        insert_column_at!(grid, 1)
        remove_row_at!(grid, 1)
        remove_column_at!(grid, 1)
    end
end

### GRID_VIEW

function test_grid_view(::Container)
    @testset "GridView" begin
        grid_view = GridView(ORIENTATION_HORIZONTAL,SELECTION_MODE_MULTIPLE)
        Base.show(devnull, grid_view)
        @test Mousetrap.is_native_widget(grid_view)

        @test get_orientation(grid_view) == ORIENTATION_HORIZONTAL
        set_orientation!(grid_view, ORIENTATION_VERTICAL)
        @test get_orientation(grid_view) == ORIENTATION_VERTICAL

        @test get_max_n_columns(grid_view) > 0
        set_max_n_columns!(grid_view, 3)
        @test get_max_n_columns(grid_view) == 3
        
        @test get_min_n_columns(grid_view) > 0
        set_min_n_columns!(grid_view, 3)
        @test get_min_n_columns(grid_view) == 3

        set_enable_rubberband_selection!(grid_view, true)
        @test get_enable_rubberband_selection(grid_view) == true

        @test get_single_click_activate(grid_view) == false
        set_single_click_activate!(grid_view, true)
        @test get_single_click_activate(grid_view) == true

        push_front!(grid_view, Separator())
        push_back!(grid_view, Separator())

        child = Separator()
        insert_at!(grid_view, 1, child)
        @test find(grid_view, child) == 1 
        
        remove!(grid_view, 1)
        @test get_n_items(grid_view) == 2
        @test get_selection_model(grid_view) isa SelectionModel
        
        activate_item_called = Ref{Bool}(false)
        connect_signal_activate_item!(grid_view, activate_item_called) do self::GridView, index, activate_item_called
            activate_item_called[] = true
            return nothing
        end
        
        #@test activate_called[] == true
    end
end

### COLORS

function test_colors(::Container)
    @testset "Colors" begin
        color_rgba = RGBA(1, 0, 1, 1)
        color_hsva = HSVA(1, 0, 1, 1)

        Base.show(devnull, color_rgba)
        Base.show(devnull, color_hsva)
        
        @test color_rgba == hsva_to_rgba(rgba_to_hsva(color_rgba))
        @test color_hsva == rgba_to_hsva(hsva_to_rgba(color_hsva))
    end
end

### HEADER_BAR

function test_header_bar(::Container)
    @testset "HeaderBar" begin

        layout = "close:minimize,maximize"
        header_bar = HeaderBar(layout)
        @test Mousetrap.is_native_widget(header_bar)

        Base.show(devnull, header_bar)

        @test get_layout(header_bar) == layout
        set_layout!(header_bar, "")
        @test get_layout(header_bar) == ""
        
        @test get_show_title_buttons(header_bar) == true
        set_show_title_buttons!(header_bar, false)
        @test get_show_title_buttons(header_bar) == false

        widget = Separator()
        push_front!(header_bar, widget)
        push_back!(header_bar, Separator())
        remove!(header_bar, widget)

        set_title_widget!(header_bar, Label("title"))
        remove_title_widget!(header_bar)
    end
end

function test_icon(::Container)

    theme = IconTheme(Main.window[])
    names = get_icon_names(theme)
        # names will contain linux default theme, but is empty on windows

    @testset "Icon" begin
        if !isempty(names)
            icon_name = names[1]
            icon = Icon(theme, icon_name, 64)
            @test get_size(icon).x == 64 && get_size(icon).y == 64
        else
            icon = Icon()
        end

        Base.show(devnull, icon)
    end 

    @testset "IconTheme" begin

        Base.show(devnull, theme)
    
        add_resource_path!(theme, ".")
        set_resource_path!(theme, ".")
        
        # TODO: validate resource path
    end
end

### IMAGE

function test_image(::Container)
    @testset "Image" begin
        image = Image(1, 1, RGBA(1, 0, 1, 1))
        Base.show(devnull, image)

        @test get_size(image) == Vector2i(1, 1)
        @test get_n_pixels(image) == 1

        @test get_pixel(image, 1, 1) == RGBA(1, 0, 1, 1)
        set_pixel!(image, 1, 1, RGBA(0, 0, 1, 1))
        @test get_pixel(image, 1, 1) == RGBA(0, 0, 1, 1)

        flipped = as_flipped(image, true, true)
        @test get_size(flipped) == Vector2i(1, 1)
        @test get_size(as_scaled(image, 2, 2, INTERPOLATION_TYPE_HYPERBOLIC)) == Vector2i(2, 2)
        @test get_size(as_cropped(image, 0, 0, 2, 2)) == Vector2i(2, 2)

        save_to_file(image, tempname() * ".png")
    end
end

### IMAGE_DISPLAY

function test_image_display(::Container)
    @testset "ImageDisplay" begin
        image_display = ImageDisplay()
        Base.show(devnull, image_display)
        @test Mousetrap.is_native_widget(image_display)

        image = Image(1, 1, RGBA(1, 0, 1, 1))
        create_from_image!(image_display, image)
        @test get_size(image_display) == Vector2i(1, 1)
        clear!(image_display)

        create_from_icon!(image_display, Main.icon[])
        @test get_size(image_display) == get_size(Main.icon[])
        clear!(image_display)
        @test get_size(image_display) == Vector2i(0, 0)
    end
end

### INTERNAL

function test_internal(x::Container)
    @testset "Internal" begin
        @test Mousetrap.as_gobject_pointer(x) != C_NULL
        @test Mousetrap.as_internal_pointer(x) != C_NULL
        @test Mousetrap.as_native_widget(x) != C_NULL
    end
end

### KEY_FILE

function test_key_file(::Container)
    @testset "KeyFile" begin
        file = KeyFile()
        Base.show(devnull, file)

        group_name = "group_01"
        bool_key = "bool"
        float_key = "float"
        integer_key = "integer"
        string_key = "string"

        bool_list_key = "bool_list"
        float_list_key = "float_list"
        integer_list_key = "integer_list"
        color_key = "rgba"
        string_list_key = "string_list"

        group_comment = " group comment"
        key_comment = " key comment"

        create_from_string!(file, """
        #$group_comment
        [$group_name]
        #$key_comment
        $bool_key = true
        $float_key = 1234.0
        $integer_key = 1234
        $string_key = abcd

        $bool_list_key = true;false
        $float_list_key = 1234.0;5678.0
        $integer_list_key = 1234;5678
        $string_list_key = abcd;efgh
        $color_key = 1.0;0.0;1.0;1.0
        """)

        @test get_groups(file) == [group_name]
        @test has_group(file, group_name) == true
        @test isempty(get_keys(file, group_name)) == false
        @test has_key(file, group_name, color_key) == true

        @test get_comment_above(file, group_name) == group_comment
        @test get_comment_above(file, group_name, bool_key) == key_comment

        @test get_value(file, group_name, bool_key, Bool) == true
        @test get_value(file, group_name, float_key, Float32) == 1234.0
        @test get_value(file, group_name, integer_key, Int64) == 1234
        @test get_value(file, group_name, string_key, String) == "abcd"
        @test get_value(file, group_name, color_key, RGBA) == RGBA(1, 0, 1, 1)
        @test get_value(file, group_name, color_key, HSVA) == HSVA(1, 0, 1, 1)
        @test get_value(file, group_name, bool_list_key, Vector{Bool}) == [true, false]
        @test get_value(file, group_name, float_list_key, Vector{Float32}) == Float32[1234.0, 5678.0]
        @test get_value(file, group_name, integer_list_key, Vector{Int64}) == Int64[1234, 5678]
        @test get_value(file, group_name, string_list_key, Vector{String}) == ["abcd", "efgh"]

        set_value!(file, group_name, bool_key, false)
        @test get_value(file, group_name, bool_key, Bool) == false

        set_value!(file, group_name, float_key, Float32(999))
        @test get_value(file, group_name, float_key, Float32) == 999

        set_value!(file, group_name, integer_key, Int64(999))
        @test get_value(file, group_name, integer_key, Int64) == 999

        set_value!(file, group_name, string_key, String("none"))
        @test get_value(file, group_name, string_key, String) == "none"

        set_value!(file, group_name, color_key, RGBA(0, 0, 0, 1))
        @test get_value(file, group_name, color_key, RGBA) == RGBA(0, 0, 0, 1)

        set_value!(file, group_name, bool_list_key, [false, true])
        @test get_value(file, group_name, bool_list_key, Vector{Bool}) == [false, true]

        set_value!(file, group_name, float_list_key, [Float32(1), Float32(2)])
        @test get_value(file, group_name, float_list_key, Vector{Float32}) == Float32[1.0, 2.0]

        set_value!(file, group_name, integer_list_key, [Int64(1), Int64(2)])
        @test get_value(file, group_name, integer_list_key, Vector{Int64}) == Int64[1, 2]

        set_value!(file, group_name, string_list_key, ["none", "nothing"])
        @test get_value(file, group_name, string_list_key, Vector{String}) == ["none", "nothing"]
    end
end

### LABEL

function test_label(::Container)
    @testset "Label" begin
        label_string = "label"
        label = Label(label_string)
        Base.show(devnull, label)
        @test Mousetrap.is_native_widget(label)

        @test get_ellipsize_mode(label) == ELLIPSIZE_MODE_NONE
        set_ellipsize_mode!(label, ELLIPSIZE_MODE_MIDDLE)
        @test get_ellipsize_mode(label) == ELLIPSIZE_MODE_MIDDLE

        @test get_justify_mode(label) == JUSTIFY_MODE_LEFT
        set_justify_mode!(label, JUSTIFY_MODE_CENTER)
        @test get_justify_mode(label) == JUSTIFY_MODE_CENTER

        @test get_is_selectable(label) == false
        set_is_selectable!(label, true)
        @test get_is_selectable(label) == true

        @test get_max_width_chars(label) == -1
        set_max_width_chars!(label, 1234)
        @test get_max_width_chars(label) == 1234

        @test get_text(label) == label_string
        set_text!(label, "new")
        @test get_text(label) == "new"

        @test get_use_markup(label) == true
        set_use_markup!(label, false)
        @test get_use_markup(label) == false

        @test get_wrap_mode(label) == LABEL_WRAP_MODE_NONE
        set_wrap_mode!(label, LABEL_WRAP_MODE_WORD_OR_CHAR)
        @test get_wrap_mode(label) == LABEL_WRAP_MODE_WORD_OR_CHAR

        @test get_x_alignment(label) == 0.5
        set_x_alignment!(label, 0.0)
        @test get_x_alignment(label) == 0.0

        @test get_y_alignment(label) == 0.5
        set_y_alignment!(label, 0.0)
        @test get_y_alignment(label) == 0.0
    end
end

### LEVEL_BAR

function test_level_bar(::Container)
    @testset "LevelBar" begin    
        level_bar = LevelBar(0, 1)
        Base.show(devnull, level_bar)
        @test Mousetrap.is_native_widget(level_bar)

        @test get_max_value(level_bar) == 1
        set_max_value!(level_bar, 2)
        @test get_max_value(level_bar) == 2

        @test get_min_value(level_bar) == 0
        set_min_value!(level_bar, 1)
        @test get_min_value(level_bar) == 1

        @test get_mode(level_bar) == LEVEL_BAR_MODE_CONTINUOUS
        set_mode!(level_bar, LEVEL_BAR_MODE_DISCRETE)
        @test get_mode(level_bar) == LEVEL_BAR_MODE_DISCRETE

        @test get_orientation(level_bar) == ORIENTATION_HORIZONTAL
        set_orientation!(level_bar, ORIENTATION_VERTICAL)
        @test get_orientation(level_bar) == ORIENTATION_VERTICAL
        
        set_value!(level_bar, 1)
        @test get_value(level_bar) == 1

        marker_label = "marker"
        add_marker!(level_bar, marker_label, 1)
        remove_marker!(level_bar, marker_label)
    end
end

### LIST_VIEW

function test_list_view(::Container)
    @testset "ListView" begin
        list_view = ListView(ORIENTATION_HORIZONTAL, SELECTION_MODE_MULTIPLE)
        Base.show(devnull, list_view)
        @test Mousetrap.is_native_widget(list_view)

        @test get_orientation(list_view) == ORIENTATION_HORIZONTAL
        set_orientation!(list_view, ORIENTATION_VERTICAL)
        @test get_orientation(list_view) == ORIENTATION_VERTICAL

        set_enable_rubberband_selection!(list_view, true)
        @test get_enable_rubberband_selection(list_view) == true

        @test get_single_click_activate(list_view) == false
        set_single_click_activate!(list_view, true)
        @test get_single_click_activate(list_view) == true

        @test get_show_separators(list_view) == false
        set_show_separators!(list_view, true)
        @test get_show_separators(list_view) == true

        push_front!(list_view, Separator())
        push_back!(list_view, Separator())

        child = Separator()
        it = insert_at!(list_view, 1, child)
        @test find(list_view, child) == 1

        push_back!(list_view, Separator(), it)
        set_widget_at!(list_view, 1, Separator(), it)

        @test get_n_items(list_view) == 3
        remove!(list_view, 1)
        @test get_n_items(list_view) == 2

        @test get_selection_model(list_view) isa SelectionModel

        connect_signal_activate_item!(list_view) do self::ListView, index::Integer
            @test true
            return nothing
        end
    end
end

### LOG

function test_log(::Container)
    @testset "Log" begin
    
        name = tempname()
        @test set_log_file!(name) == true

        set_surpress_debug!(Mousetrap.MOUSETRAP_DOMAIN, false)
        set_surpress_info!(Mousetrap.MOUSETRAP_DOMAIN, false)

        message = "LOG TEST"
        log_info(Mousetrap.MOUSETRAP_DOMAIN, message)
        log_debug(Mousetrap.MOUSETRAP_DOMAIN, message)
        log_warning(Mousetrap.MOUSETRAP_DOMAIN, message)
        log_critical(Mousetrap.MOUSETRAP_DOMAIN, message)
        # log_fatal(Mousetrap.MOUSETRAP_DOMAIN, message) # this would quit runtime 

        file = open(name)
        lines = readlines(file)
        @test isempty(lines) == false
        close(file)

        @test get_surpress_debug(Mousetrap.MOUSETRAP_DOMAIN) == false
        set_surpress_debug!(Mousetrap.MOUSETRAP_DOMAIN, true)
        @test get_surpress_debug(Mousetrap.MOUSETRAP_DOMAIN) == true
        
        @test get_surpress_info(Mousetrap.MOUSETRAP_DOMAIN) == false
        set_surpress_info!(Mousetrap.MOUSETRAP_DOMAIN, true)
        @test get_surpress_info(Mousetrap.MOUSETRAP_DOMAIN) == true
    end
end

### MENU_MODEL

function test_menus(::Container)
   
    icon = Main.icon[]
    action = Action("test.action", Main.app[]) do self::Action
    end

    root = MenuModel()
    submenu = MenuModel()
    section = MenuModel()

    items_changed_called = Ref{Bool}(false)
    connect_signal_items_changed!(root, items_changed_called) do self::MenuModel, position::Integer, n_removed::Integer, n_added::Integer, items_changed_called
        items_changed_called[] = true
        return nothing
    end

    add_action!(submenu, "Action", action)
    add_icon!(submenu, icon, action)
    add_widget!(submenu, Separator())

    add_action!(section, "Section", action)
    add_section!(submenu, "section", section)
    add_submenu!(root, "Submenu", submenu)

    @testset "MenuModel" begin
        Base.show(devnull, root)
        @test items_changed_called[] == true

        if Sys.isapple() 
            set_menubar(app[], root)
        end
    end
   
    @testset "MenuBar" begin
        bar = MenuBar(root)
        @test Mousetrap.is_native_widget(bar)
        Base.show(devnull, bar)
    end

    @testset "PopoverMenu" begin
        popover = PopoverMenu(root)
        @test Mousetrap.is_native_widget(popover)
        Base.show(devnull, popover)
    end
end

### NOTE_BOOK

function test_notebook(::Container)

    @testset "Notebook" begin
        notebook = Notebook()

        Base.show(devnull, notebook)
        @test Mousetrap.is_native_widget(notebook)

        page_added_called = Ref{Bool}(false)
        connect_signal_page_added!(notebook, page_added_called) do self::Notebook, page_index::Integer, page_added_called
            page_added_called[] = true
            return nothing
        end

        page_removed_called = Ref{Bool}(false)
        connect_signal_page_removed!(notebook, page_removed_called) do self::Notebook, page_index::Integer, page_removed_called
            page_removed_called[] = true
            return nothing
        end

        page_reordered_called = Ref{Bool}(false)
        connect_signal_page_reordered!(notebook, page_reordered_called) do self::Notebook, page_index::Integer, page_reordered_called
            page_reordered_called[] = true
            return nothing
        end

        page_selection_changed_called = Ref{Bool}(false)
        connect_signal_page_selection_changed!(notebook, page_selection_changed_called) do self::Notebook, page_index::Integer, page_selection_changed_called
            page_selection_changed_called[] = true
            return nothing
        end

        push_front!(notebook, Label("01"), Label("01"))
        push_back!(notebook, Label("02"), Label("02"))
        insert_at!(notebook, 1, Label("03"), Label("03"))
        move_page_to!(notebook, 1, 2)


        @test get_current_page(notebook) == 1

        #=
        next_page!(notebook)
        @test get_current_page(notebook) == 2

        previous_page!(notebook)
        @test get_current_page(notebook) == 1
        =#

        # these tests pass, but they trigger "gtk_root_get_focus: assertion 'GTK_IS_ROOT (self)' failed" because notebook is not yet realized

        @test get_n_pages(notebook) == 3
        remove!(notebook, 1)
        @test get_n_pages(notebook) == 2

        @test get_is_scrollable(notebook) == false
        set_is_scrollable!(notebook, true)
        @test get_is_scrollable(notebook) == true
        
        @test get_has_border(notebook) == true
        set_has_border!(notebook, false)
        @test get_has_border(notebook) == false

        @test get_tabs_visible(notebook) == true
        set_tabs_visible!(notebook, false)
        @test get_tabs_visible(notebook) == false

        @test get_quick_change_menu_enabled(notebook) == false
        set_quick_change_menu_enabled!(notebook, true)
        @test get_quick_change_menu_enabled(notebook) == true

        @test get_tab_position(notebook) == RELATIVE_POSITION_ABOVE
        set_tab_position!(notebook, RELATIVE_POSITION_BELOW)
        @test get_tab_position(notebook) == RELATIVE_POSITION_BELOW

        @test get_tabs_reorderable(notebook) == false
        set_tabs_reorderable!(notebook, true)
        @test get_tabs_reorderable(notebook) == true

        @test page_added_called[]
        @test page_removed_called[]
        @test page_reordered_called[]
        @test page_selection_changed_called[]
    end
end

### OVERLAY

function test_overlay(::Container)
    @testset "Overlay" begin
        overlay = Overlay()
        Base.show(devnull, overlay)
        @test Mousetrap.is_native_widget(overlay)

        overlay_child = Separator()

        set_child!(overlay, Separator())
        add_overlay!(overlay, overlay_child)

        remove_child!(overlay)
        remove_overlay!(overlay, overlay_child)

        @test overlay isa Widget
    end
end

### PANED

function test_paned(::Container)
    @testset "Paned" begin
        paned = Paned(ORIENTATION_HORIZONTAL)
        Base.show(devnull, paned)
        @test Mousetrap.is_native_widget(paned)

        set_start_child!(paned, Separator())
        set_end_child!(paned, Separator())

        @test get_start_child_resizable(paned) == true
        set_start_child_resizable!(paned, false)
        @test get_start_child_resizable(paned) == false

        @test get_start_child_shrinkable(paned) == true
        set_start_child_shrinkable!(paned, false)
        @test get_start_child_shrinkable(paned) == false

        @test get_end_child_resizable(paned) == true
        set_end_child_resizable!(paned, false)
        @test get_end_child_resizable(paned) == false

        @test get_end_child_shrinkable(paned) == true
        set_end_child_shrinkable!(paned, false)
        @test get_end_child_shrinkable(paned) == false

        @test get_has_wide_handle(paned) == true
        set_has_wide_handle!(paned, false)
        @test get_has_wide_handle(paned) == false

        @test get_orientation(paned) == ORIENTATION_HORIZONTAL
        set_orientation!(paned, ORIENTATION_VERTICAL)
        @test get_orientation(paned) == ORIENTATION_VERTICAL

        set_position!(paned, 32)
        @test get_position(paned) == 32

        remove_start_child!(paned)
        remove_end_child!(paned)
    end
end

### POPOVER 

function test_popover(container::Container)

    popover = Popover()

    @testset "Popover" begin
        Base.show(devnull, popover)
        @test Mousetrap.is_native_widget(popover)

        set_child!(popover, Separator())
        id = add_child!(container, popover, "Popover")

        @test get_has_base_arrow(popover) == true
        set_has_base_arrow!(popover, false)
        @test get_has_base_arrow(popover) == false

        @test get_autohide(popover) == true
        set_autohide!(popover, false)
        @test get_autohide(popover) == false

        set_relative_position!(popover, RELATIVE_POSITION_BELOW)
        @test get_relative_position(popover) == RELATIVE_POSITION_BELOW

        connect_signal_closed!(popover) do self::Popover
            return nothing
        end

        connect_signal_realize!(popover) do self::Popover   
            popup!(popover)
            popdown!(popover)
        end

        remove_child!(container, id)
    end

    @testset "PopoverButton" begin
        popover_button = PopoverButton(popover)

        Base.show(devnull, popover_button)
        @test Mousetrap.is_native_widget(popover_button)

        @test get_always_show_arrow(popover_button) == true
        set_always_show_arrow!(popover_button, false)
        @test get_always_show_arrow(popover_button) == false

        @test get_has_frame(popover_button) == true
        set_has_frame!(popover_button, false)
        @test get_has_frame(popover_button) == false

        @test get_is_circular(popover_button) == false
        set_is_circular!(popover_button, true)
        @test get_is_circular(popover_button) == true

        set_relative_position!(popover_button, RELATIVE_POSITION_BELOW)
        @test get_relative_position(popover_button) == RELATIVE_POSITION_BELOW

        set_child!(popover_button, Separator())
        #remove_child!(popover_button)
        # cf. https://gitlab.gnome.org/GNOME/gtk/-/issues/5969

        set_popover!(popover_button, Popover())
        remove_popover!(popover_button)

        set_popover_menu!(popover_button, PopoverMenu(MenuModel()))
        remove_popover!(popover_button)

        activate_called = Ref{Bool}(false)
        connect_signal_activate!(popover_button, activate_called) do self::PopoverButton, activate_called
            activate_called[] = true
            return nothing
        end
        activate!(popover_button)
        @test activate_called[] == true
    end
end

### POPUP_MESSAGE

function test_popup_message(::Container)

    overlay = PopupMessageOverlay()
    Base.show(devnull, overlay)
    set_child!(overlay, Separator())

    message = PopupMessage("title", "button")

    @test get_title(message) == "title"
    set_title!(message, "not title")
    @test get_title(message) == "not title"

    @test get_button_label(message) == "button"
    set_button_label!(message, "not button")
    @test get_button_label(message) == "not button"

    id = "test_popup_message.action"
    action = Action(id, Main.app[]) do self end
    set_button_action!(message, action)
    @test get_button_action_id(message) == id

    @test get_is_high_priority(message) == false
    set_is_high_priority!(message, true)
    @test get_is_high_priority(message) == true

    set_timeout!(message, seconds(1))
    @test get_timeout(message) == seconds(1)

    connect_signal_dismissed!(message) do self::PopupMessage end
    connect_signal_button_clicked!(message) do self::PopupMessage end
    
    show_message!(overlay, message)
    remove_child!(overlay)
end

### PROGRESS_BAR

function test_progress_bar(::Container)
    @testset "ProgressBar" begin
        progress_bar = ProgressBar()
        Base.show(devnull, progress_bar)
        @test Mousetrap.is_native_widget(progress_bar)

        @test get_fraction(progress_bar) == 0.0
        set_fraction!(progress_bar, 0.5)
        @test get_fraction(progress_bar) == 0.5

        @test get_orientation(progress_bar) == ORIENTATION_HORIZONTAL
        set_orientation!(progress_bar, ORIENTATION_VERTICAL)
        @test get_orientation(progress_bar) == ORIENTATION_VERTICAL

        @test get_is_inverted(progress_bar) == false
        set_is_inverted!(progress_bar, true)
        @test get_is_inverted(progress_bar) == true

        @test get_show_text(progress_bar) == false
        set_show_text!(progress_bar, true)
        set_text!(progress_bar, "text")
        @test get_show_text(progress_bar) == true
        @test get_text(progress_bar) == "text"

        pulse(progress_bar)
    end
end

### REVEALER

function test_revealer(::Container)
    @testset "Revealer" begin
        revealer = Revealer()
        Base.show(devnull, revealer)
        @test Mousetrap.is_native_widget(revealer)

        revealed_called = Ref{Bool}(false)
        connect_signal_revealed!(revealer, revealed_called) do self::Revealer, revealed_called
            revealed_called[] = true
            return nothing
        end

        set_child!(revealer, Separator())
        set_is_revealed!(revealer, false)
        @test get_is_revealed(revealer) == false
        set_is_revealed!(revealer, true)
        @test get_is_revealed(revealer) == true
    
        set_transition_duration!(revealer, seconds(1))
        @test get_transition_duration(revealer) == seconds(1)

        set_transition_type!(revealer, REVEALER_TRANSITION_TYPE_SLIDE_DOWN)
        @test get_transition_type(revealer) == REVEALER_TRANSITION_TYPE_SLIDE_DOWN

        @test revealed_called[] == true
    end
end

### ACTION BAR

function test_action_bar(::Container)
    @testset "ActionBar" begin
        bar = ActionBar()
        Base.show(devnull, bar)
        @test Mousetrap.is_native_widget(bar)

        widget = Label("")
        push_front!(bar, widget)
        push_back!(bar, Label(""))
        remove!(bar, widget)

        set_center_child!(bar, Label(""))
        remove_center_child!(bar)

        @test get_is_revealed(bar) == true
        set_is_revealed!(bar, false)
        @test get_is_revealed(bar) == false
    end
end

### SCALE

function test_scale(::Container)
    @testset "Scale" begin
        scale = Scale(0, 1, 0.01)
        Base.show(devnull, scale)
        @test Mousetrap.is_native_widget(scale)

        value_changed_called = Ref{Bool}(false)
        connect_signal_value_changed!(scale, value_changed_called) do self::Scale, value_changed_called
            value_changed_called[] = true
            return nothing
        end

        @test get_value(scale) == 0.5
        set_value!(scale, 0.6)
        @test get_value(scale) == 0.6f0

        @test get_lower(scale) == 0.0
        set_lower!(scale, 1.0)
        @test get_lower(scale) == 1.0

        @test get_upper(scale) == 1.0
        set_upper!(scale, 2.0)
        @test get_upper(scale) == 2.0

        @test get_step_increment(scale) == 0.01f0
        set_step_increment!(scale, 0.5)
        @test get_step_increment(scale) == 0.5

        @test get_has_origin(scale) == true
        set_has_origin!(scale, false)
        @test get_has_origin(scale) == false

        @test get_orientation(scale) == ORIENTATION_HORIZONTAL
        set_orientation!(scale, ORIENTATION_VERTICAL)
        @test get_orientation(scale) == ORIENTATION_VERTICAL

        @test get_should_draw_value(scale) == false
        set_should_draw_value!(scale, true)
        @test get_should_draw_value(scale) == true

        @test get_adjustment(scale) isa Adjustment
        add_mark!(scale, 1.5, RELATIVE_POSITION_RIGHT_OF, "label")
        clear_marks!(scale)

        @test value_changed_called[] == true
    end
end

### SCROLLBAR

function test_scrollbar(::Container)
    @testset "Scrollbar" begin
        scrollbar = Scrollbar(ORIENTATION_HORIZONTAL, Adjustment(0, 0, 1, 0.01))
        Base.show(devnull, scrollbar)
        @test Mousetrap.is_native_widget(scrollbar)
        
        @test get_value(get_adjustment(scrollbar)) == 0.0
        
        @test get_orientation(scrollbar) == ORIENTATION_HORIZONTAL
        set_orientation!(scrollbar, ORIENTATION_VERTICAL)
        @test get_orientation(scrollbar) == ORIENTATION_VERTICAL 
    end
end

### SELECTION_MODEL

function test_selection_model(::Container)
    @testset "SelectionModel" begin
        list_view = ListView(ORIENTATION_HORIZONTAL, SELECTION_MODE_MULTIPLE)
        push_back!(list_view, Separator())
        push_back!(list_view, Separator())
        push_back!(list_view, Separator())

        selection_model = get_selection_model(list_view)
        Base.show(devnull, selection_model)
        @test Mousetrap.is_native_widget(list_view)

        @test get_n_items(selection_model) == 3
        select!(selection_model, 1)
        select_all!(selection_model)
        @test length(get_selection(selection_model)) == 3
        unselect_all!(selection_model)
        @test length(get_selection(selection_model)) == 0
    end
end

### SEPARATOR 

function test_separator(::Container)
    @testset "Separator" begin
        separator = Separator(ORIENTATION_HORIZONTAL)
        Base.show(devnull, separator)
        @test Mousetrap.is_native_widget(separator)

        @test get_orientation(separator) == ORIENTATION_HORIZONTAL
        set_orientation!(separator, ORIENTATION_VERTICAL)
        @test get_orientation(separator) == ORIENTATION_VERTICAL
    end
end

### SPIN_BUTTON

function test_spin_button(::Container)
    @testset "SpinButton" begin

        scale = SpinButton(0, 1, 0.01)
        Base.show(devnull, scale)
        @test Mousetrap.is_native_widget(scale)

        value_changed_called = Ref{Bool}(false)
        connect_signal_value_changed!(scale, value_changed_called) do self::SpinButton, value_changed_called
            value_changed_called[] = true
            return nothing
        end

        set_value!(scale, 0.5)
        @test get_value(scale) == 0.5

        @test get_lower(scale) == 0.0
        set_lower!(scale, 1.0)
        @test get_lower(scale) == 1.0

        @test get_upper(scale) == 1.0
        set_upper!(scale, 2.0)
        @test get_upper(scale) == 2.0

        @test get_step_increment(scale) == 0.01f0
        set_step_increment!(scale, 0.5)
        @test get_step_increment(scale) == 0.5f0

        set_acceleration_rate!(scale, 2)
        @test get_acceleration_rate(scale) == 2

        @test get_allow_only_numeric(scale) == true
        set_allow_only_numeric!(scale, false)
        @test get_allow_only_numeric(scale) == false
        
        @test get_n_digits(scale) > 0
        set_n_digits!(scale, 10)
        @test get_n_digits(scale) == 10

        @test get_should_wrap(scale) == false
        set_should_wrap!(scale, true)
        @test get_should_wrap(scale) == true

        @test get_should_snap_to_ticks(scale) == false
        set_should_snap_to_ticks!(scale, true)
        @test get_should_snap_to_ticks(scale) == true

        set_text_to_value_function!(scale) do self::SpinButton, text::String
            value::Float32 = 0
            return value
        end

        set_value_to_text_function!(scale) do self::SpinButton, value::AbstractFloat
            result = ""
            return result
        end

        @test value_changed_called[] == true
    end
end

### SPINNER

function test_spinner(::Container)
    @testset "Spinner" begin
        spinner = Spinner()
        Base.show(devnull, spinner)
        @test Mousetrap.is_native_widget(spinner)

        @test get_is_spinning(spinner) == true
        set_is_spinning!(spinner, false)
        @test get_is_spinning(spinner) == false
        stop!(spinner)
        @test get_is_spinning(spinner) == false
        start!(spinner)
        @test get_is_spinning(spinner) == true
    end
end

### STACK

function test_stack(::Container)
    @testset "Stack" begin
        stack = Stack()
        Base.show(devnull, stack)
        @test Mousetrap.is_native_widget(stack)

        id_01 = add_child!(stack, Separator(), "01")
        id_02 = add_child!(stack, Separator(), "02")

        @test get_child_at(stack, 1) == id_01

        @test get_is_horizontally_homogeneous(stack) == true
        set_is_horizontally_homogeneous!(stack, false)
        @test get_is_horizontally_homogeneous(stack) == false

        @test get_is_vertically_homogeneous(stack) == true
        set_is_vertically_homogeneous!(stack, false)
        @test get_is_vertically_homogeneous(stack) == false

        @test get_should_interpolate_size(stack) == false
        set_should_interpolate_size!(stack, true)
        @test get_should_interpolate_size(stack) == true

        set_transition_type!(stack, STACK_TRANSITION_TYPE_OVER_UP)
        @test get_transition_type(stack) == STACK_TRANSITION_TYPE_OVER_UP

        set_transition_duration!(stack, seconds(1))
        @test get_transition_duration(stack) == seconds(1)

        @test get_selection_model(stack) isa SelectionModel
        set_visible_child!(stack, id_02)

        sidebar = StackSidebar(stack)
        @test sidebar isa Widget

        switcher = StackSwitcher(stack)
        @test switcher isa Widget
    end
end

### SWITCH

function test_switch(::Container)
    @testset "Switch" begin
        switch = Switch()
        Base.show(devnull, switch)
        @test Mousetrap.is_native_widget(switch)

        switched_called = Ref{Bool}(false)
        connect_signal_switched!(switch, switched_called) do self::Switch, switched_called
            switched_called[] = true
            set_is_active!(self, true) # `activate!` toggles switch only once it is realized, so we do it manually to avoid having to wait for the window to render
            return nothing
        end

        set_is_active!(switch, false)
        @test get_is_active(switch) == false
        set_is_active!(switch, true)
        @test get_is_active(switch) == true
        @test switched_called[] == true
    end
end

### TEXT_VIEW

function test_text_view(::Container)
    @testset "TextView" begin
        text_view = TextView()
        Base.show(devnull, text_view)
        @test Mousetrap.is_native_widget(text_view)

        text_changed_called = Ref{Bool}(false)
        connect_signal_text_changed!(text_view, text_changed_called) do self::TextView, text_changed_called
            text_changed_called[] = true
            return nothing
        end

        @test get_bottom_margin(text_view) == 0
        set_bottom_margin!(text_view, 10)
        @test get_bottom_margin(text_view) == 10

        @test get_left_margin(text_view) == 0
        set_left_margin!(text_view, 10)
        @test get_left_margin(text_view) == 10

        @test get_right_margin(text_view) == 0
        set_right_margin!(text_view, 10)
        @test get_right_margin(text_view) == 10

        @test get_top_margin(text_view) == 0
        set_top_margin!(text_view, 10)
        @test get_top_margin(text_view) == 10

        @test get_editable(text_view) == true
        set_editable!(text_view, false)
        @test get_editable(text_view) == false

        set_was_modified!(text_view, false)
        @test get_was_modified(text_view) == false
        set_text!(text_view, "modified")
        @test get_was_modified(text_view) == true

        undo!(text_view)
        redo!(text_view)

        @test text_changed_called[] == true
    end
end

### TOGGLE_BUTTON

function test_toggle_button(::Container)
    @testset "ToggleButton" begin
        
        button = ToggleButton()
        Base.show(devnull, button)
        @test Mousetrap.is_native_widget(button)

        toggled_called = Ref{Bool}(false)
        connect_signal_toggled!(button, toggled_called) do self::ToggleButton, toggled_called
            toggled_called[] = true
            return nothing
        end

        clicked_called = Ref{Bool}(false)
        connect_signal_clicked!(button, clicked_called) do self::ToggleButton, clicked_called
            clicked_called[] = true
            return nothing
        end

        set_is_active!(button, true)
        @test get_is_active(button) == true

        set_child!(button, Separator())
        set_icon!(button, Main.icon[])
        remove_child!(button)

        @test get_is_circular(button) == false
        set_is_circular!(button, true)
        @test get_is_circular(button) == true
    end
end

function test_typed_function(::Container)
    @testset "TypedFunction" begin
        yes_f(x::Int64) ::Nothing = return nothing
        no_f1(x::Int32) ::Nothing = return nothing
        no_f2(x::Int64) ::Int64 = return 1234

        Test.@test TypedFunction(yes_f, Nothing, (Int64,)) isa TypedFunction
        Test.@test_throws AssertionError TypedFunction(no_f1, Nothing, (Int64,))
        Test.@test_throws AssertionError TypedFunction(no_f2, Nothing, (Int64,)) isa TypedFunction
            # if return_t is nothing, the result is ignored, regardless of the results type

        Base.show(devnull, TypedFunction(() -> nothing, Nothing, ()))
    end
end

function test_viewport(::Container)
    @testset "Viewport" begin
        viewport = Viewport()
        Base.show(devnull, viewport)
        @test Mousetrap.is_native_widget(viewport)

        connect_signal_scroll_child!(viewport) do self::Viewport, scroll_type::ScrollType, is_horizontal::Bool
        end

        @test get_has_frame(viewport) == false
        set_has_frame!(viewport, true)
        @test get_has_frame(viewport) == true

        @test get_horizontal_adjustment(viewport) isa Adjustment
        @test get_vertical_adjustment(viewport) isa Adjustment

        @test get_kinetic_scrolling_enabled(viewport) == true
        set_kinetic_scrolling_enabled!(viewport, false)
        @test get_kinetic_scrolling_enabled(viewport) == false

        @test get_propagate_natural_width(viewport) == false
        set_propagate_natural_width!(viewport, true)
        @test get_propagate_natural_width(viewport) == true

        @test get_propagate_natural_height(viewport) == false
        set_propagate_natural_height!(viewport, true)
        @test get_propagate_natural_height(viewport) == true

        @test get_vertical_scrollbar_policy(viewport) == SCROLLBAR_VISIBILITY_POLICY_AUTOMATIC
        set_vertical_scrollbar_policy!(viewport, SCROLLBAR_VISIBILITY_POLICY_NEVER)
        @test get_vertical_scrollbar_policy(viewport) == SCROLLBAR_VISIBILITY_POLICY_NEVER

        @test get_horizontal_scrollbar_policy(viewport) == SCROLLBAR_VISIBILITY_POLICY_AUTOMATIC
        set_horizontal_scrollbar_policy!(viewport, SCROLLBAR_VISIBILITY_POLICY_NEVER)
        @test get_horizontal_scrollbar_policy(viewport) == SCROLLBAR_VISIBILITY_POLICY_NEVER

        set_scrollbar_placement!(viewport, CORNER_PLACEMENT_TOP_LEFT)
        @test get_scrollbar_placement(viewport) == CORNER_PLACEMENT_TOP_LEFT
    end
end

function test_window(::Container)
    @testset "Window" begin
        
        window = Window(Main.app[])
        other_window = Window(Main.app[])

        Base.show(devnull, window)
        @test Mousetrap.is_native_widget(window)

        close_request_called = Ref{Bool}(false)
        connect_signal_close_request!(window, close_request_called) do self::Window, close_request_called
            close_request_called[] = true
            return WINDOW_CLOSE_REQUEST_RESULT_ALLOW_CLOSE
        end

        activate_default_widget_called = Ref{Bool}(false)
        connect_signal_activate_default_widget!(window, activate_default_widget_called) do self::Window, activate_default_widget_called
            activate_default_widget_called[] = true
            return nothing
        end

        activate_focused_widget_called = Ref{Bool}(false)
        connect_signal_activate_focused_widget!(window, activate_focused_widget_called) do self::Window, activate_focused_widget_called
            activate_focused_widget_called[] = true
            return nothing
        end

        @test get_destroy_with_parent(window) == false
        set_destroy_with_parent!(window, true)
        @test get_destroy_with_parent(window) == true
        
        @test get_focus_visible(window) == true
        set_focus_visible!(window, false)
        @test get_focus_visible(window) == false

        @test get_has_close_button(window) == true
        set_has_close_button!(window, false)
        @test get_has_close_button(window) == false

        @test get_is_decorated(window) == true
        set_is_decorated!(window, false)
        @test get_is_decorated(window) == false

        @test get_is_modal(window) == false
        set_is_modal!(window, true)
        @test get_is_modal(window) == true

        set_title!(window, "test")
        @test get_title(window) == "test"

        button = Entry()
        set_child!(window, button)
        set_default_widget!(window, button)
        activate!(button)

        set_transient_for!(other_window, window)

        #@test activate_default_widget_called[] == true
        #@test activate_focused_widget_called[] == true

        @test get_header_bar(window) isa HeaderBar

        @test get_hide_on_close(window) == false
        set_hide_on_close!(window, true)
        @test get_hide_on_close(window) == true

        @test get_is_closed(window) == true
        present!(window)
        @test get_is_closed(window) == false
        set_minimized!(window, true)
        set_maximized!(window, true)

        close!(other_window)
        close!(window)
        @test get_is_closed(window) == true
        destroy!(window)
        destroy!(other_window)
    end
end

### WIDGET

function test_widget(widget::Container)

    @testset "Widget" begin

        for s in [:realize, :unrealize, :destroy, :hide, :show, :map, :unmap]
            signal_called = Ref{Bool}(false)
            connect_signal_f = Symbol("connect_signal_$(s)!")
            eval(:(
                $connect_signal_f($widget, $signal_called) do self::Container, signal_called
                    signal_called[] = true
                    @test signal_called[]
                    return nothing
                end
            ))
        end

        set_size_request!(widget, Vector2f(50, 100))
        @test get_size_request(widget) == Vector2f(50, 100)

        set_margin_top!(widget, 1)
        @test get_margin_top(widget) == 1
        
        set_margin_bottom!(widget, 2)
        @test get_margin_bottom(widget) == 2

        set_margin_start!(widget, 3)
        @test get_margin_start(widget) == 3

        set_margin_end!(widget, 4)
        @test get_margin_end(widget) == 4

        set_margin_horizontal!(widget, 5)
        @test get_margin_start(widget) == 5
        @test get_margin_end(widget) == 5

        set_margin_vertical!(widget, 6)
        @test get_margin_top(widget) == 6
        @test get_margin_bottom(widget) == 6

        set_margin!(widget, 7)
        @test get_margin_top(widget) == 7
        @test get_margin_bottom(widget) == 7
        @test get_margin_start(widget) == 7
        @test get_margin_end(widget) == 7

        set_expand_horizontally!(widget, true)
        @test get_expand_horizontally(widget) == true

        set_expand_vertically!(widget, true)
        @test get_expand_horizontally(widget) == true

        set_expand!(widget, false)
        @test get_expand_horizontally(widget) == false
        @test get_expand_horizontally(widget) == false 

        set_horizontal_alignment!(widget, ALIGNMENT_START)
        @test get_horizontal_alignment(widget) == ALIGNMENT_START

        set_vertical_alignment!(widget, ALIGNMENT_START)
        @test get_vertical_alignment(widget) == ALIGNMENT_START

        set_alignment!(widget, ALIGNMENT_END)
        @test get_vertical_alignment(widget) == ALIGNMENT_END
        @test get_horizontal_alignment(widget) == ALIGNMENT_END

        @test isapprox(get_opacity(widget), 1.0)
        set_opacity!(widget, 0.6)
        @test isapprox(get_opacity(widget), 0.6)
        set_opacity!(widget, 1.0)

        @test calculate_monitor_dpi(widget) > 0
        @test get_scale_factor(widget) > 0

        set_is_visible!(widget, false)
        @test get_is_visible(widget) == false
        set_is_visible!(widget, true)

        set_tooltip_text!(widget, "test")
        set_tooltip_widget!(widget, Label("test"))
        remove_tooltip_widget!(widget)

        set_cursor!(widget, CURSOR_TYPE_NONE)
        set_cursor_from_image!(widget, Image(1, 1, RGBA(1, 0, 0, 1)))

        hide!(widget)
        show!(widget)

        set_is_focusable!(widget, true)
        @test get_is_focusable(widget) == true
        set_is_focusable!(widget, false)
        @test get_is_focusable(widget) == false

        set_focus_on_click!(widget, true)
        @test get_focus_on_click(widget) == true

        grab_focus!(widget)
        @test get_has_focus(widget) isa Bool

        set_can_respond_to_input!(widget, false)
        @test get_can_respond_to_input(widget) == false
        set_can_respond_to_input!(widget, true)
        @test get_can_respond_to_input(widget) == true

        @test get_is_realized(widget) == true

        # sizes are only available after first show

        minimum_size = get_minimum_size(widget)
        @test minimum_size.x >= 0 && minimum_size.y >= 0

        natural_size = get_natural_size(widget)
        @test natural_size.x >= 0 && natural_size.y >= 0

        position = get_position(widget)
        @test position.x >= 0 && position.y >= 0

        allocated_size = get_allocated_size(widget)
        @test allocated_size.x >= 0 && allocated_size.y >= 0

        set_hide_on_overflow!(widget, true)
        @test get_hide_on_overflow(widget) == true
        set_hide_on_overflow!(widget, false)

        Mousetrap.add_css_class!(widget, "test")
        @test !isempty(Mousetrap.get_css_classes(widget))
        Mousetrap.remove_css_class!(widget, "test")
        @test isempty(Mousetrap.get_css_classes(widget))

        tick_callback_called = Ref{Bool}(false)
        set_tick_callback!(widget, tick_callback_called) do clock::FrameClock, tick_callback_called
            tick_callback_called[] = true

            @testset "FrameClock" begin
                Base.show(devnull, clock)
                
                paint_called = Ref{Bool}(false)
                connect_signal_paint!(clock, paint_called) do self::FrameClock, paint_called
                    paint_called[] = true
                    @test get_target_frame_duration(clock) isa Time
                    @test get_time_since_last_frame(clock) isa Time
                    return nothing
                end
        
                update_called = Ref{Bool}(false)
                connect_signal_update!(clock, update_called) do self::FrameClock, update_called
                    update_called[] = true
                    @test get_target_frame_duration(clock) isa Time
                    @test get_time_since_last_frame(clock) isa Time
                    return nothing
                end
        
                @test clock isa FrameClock
            end
            return TICK_CALLBACK_RESULT_DISCONTINUE
        end
        # @test tick_callback_called[] == true  # only called after first frame is done, which never happens in tests
    end
end

### RENDER_AREA

function test_render_area(::Container)

    if !Mousetrap.MOUSETRAP_ENABLE_OPENGL_COMPONENT || Mousetrap.detail.is_opengl_disabled()
        return
    end
    
    render_area = RenderArea()

    @testset "RenderArea" begin
        #make_current(render_area) # would print soft warning because render area is not yet realized
        queue_render(render_area)
        @test render_area isa RenderArea
    end

    for pair in [
        "Point" => Point(Vector2f(0, 0)),
        "Points" => Points([Vector2f(0.5, 0.5), Vector2f(0, 0,)]),
        "Triangle" => Triangle(Vector2f(-0.5, 0.5), Vector2f(0.5, 0.5), Vector2f(0.5, -0.5)),
        "Rectangle" => Rectangle(Vector2f(-0.5, -0.5), Vector2f(1, 1)),
        "Circle" => Circle(Vector2f(0, 0), 1, 16),
        "Ellipse" => Ellipse(Vector2f(0, 0), 0.5, 1, 16),
        "Line" => Line(Vector2f(-0.5, 0.5), Vector2f(0.5, 0.5)),
        "LineStrip" => LineStrip([Vector2f(-0.5, 0.5), Vector2f(0.5, 0.5), Vector2f(0.5, -0.5)]),
        "Polygon" => Polygon([Vector2f(-0.5, 0.5), Vector2f(0.5, 0.5), Vector2f(0.5, -0.5)]),
        "RectangularFrame" => RectangularFrame(Vector2f(-0.5, 0.5), Vector2f(1, 1), 0.1, 0.1),
        "CircularRing" => CircularRing(Vector2f(0.0, 0.0), 1.0, 0.1, 8),
        "EllipticalRing" => EllipticalRing(Vector2f(0.0, 0.0), 1.0, 0.1, 0.2, 0.1, 8),
        "Wireframe" => Wireframe([Vector2f(-0.5, 0.5), Vector2f(0.5, 0.5), Vector2f(0.5, -0.5)])
    ]
        @testset "$(pair[1])" begin
        
            shape = pair[2]
            add_render_task!(render_area, RenderTask(shape))
            add_render_task!(render_area, RenderTask(Outline(shape)))

            for i in 1:get_n_vertices(shape)
                set_vertex_color!(shape, i, RGBA(1, 0, 1, 1))
                @test get_vertex_color(shape, i) == RGBA(1, 0, 1, 1)
                coordinate = get_vertex_texture_coordinate(shape, i) 
                @test coordinate.x >= 0 && coordinate.x <= 1
                @test coordinate.y >= 0 && coordinate.y <= 1
                
                set_vertex_position!(shape, i, Vector3f(0, 0, 0))
                @test get_vertex_position(shape, i) == Vector3f(0, 0, 0)

                set_vertex_texture_coordinate!(shape, i, Vector2f(-1, -1))
                @test get_vertex_texture_coordinate(shape, i) == Vector2f(-1, -1)

                Base.show(devnull, shape)
            end

            @test get_is_visible(shape) == true
            set_is_visible!(shape, false)
            @test get_is_visible(shape) == false
            
            bounding_box = get_bounding_box(shape)
            @test bounding_box.top_left == get_top_left(shape)
            @test bounding_box.size == get_size(shape)

            set_top_left!(shape, Vector2f(1, 2))
            @test get_top_left(shape) == Vector2f(1, 2)

            set_centroid!(shape, Vector2f(1, 2))
            centroid = get_centroid(shape)
            @test isapprox(centroid.x, 1) && isapprox(centroid.y, 2)

            rotate!(shape, degrees(180), get_centroid(shape))

            new_centroid = get_centroid(shape)
            @test isapprox(centroid.x, new_centroid.x) && isapprox(centroid.y, new_centroid.y)

            set_color!(shape, RGBA(0, 1, 1, 1))
            @test get_vertex_color(shape, 1) == RGBA(0, 1, 1, 1)
        end
    end

    @testset "Shader" begin
        
        vertex_shader_source = """
        #version 330

        layout (location = 0) in vec3 _vertex_position_in;
        layout (location = 1) in vec4 _vertex_color_in;
        layout (location = 2) in vec2 _vertex_texture_coordinates_in;

        uniform mat4 _transform;

        out vec4 _vertex_color;
        out vec2 _texture_coordinates;
        out vec3 _vertex_position;

        void main()
        {
            gl_Position = _transform * vec4(_vertex_position_in, 1.0);
            _vertex_color = _vertex_color_in;
            _vertex_position = _vertex_position_in;
            _texture_coordinates = _vertex_texture_coordinates_in;
        }
        """

        fragment_shader_source = """
        #version 130

        in vec4 _vertex_color;
        in vec2 _texture_coordinates;
        in vec3 _vertex_position;

        out vec4 _fragment_color;

        uniform int _texture_set;
        uniform sampler2D _texture;

        uniform float _float;
        uniform int _int;
        uniform uint _uint;
        uniform vec2 _vec2;
        uniform vec3 _vec3;
        uniform vec4 _vec4;
        uniform mat4 _mat4;

        void main()
        {
            // prevent optimizing uniform away
            float value = _float + _int + _uint + _vec2.x + _vec3.x + _vec4.x + _mat4[0][0];
            _fragment_color = vec4(vec3(value), 1);
        }
        """

        shader = Shader()
        @test create_from_string!(shader, SHADER_TYPE_FRAGMENT, fragment_shader_source)
        @test create_from_string!(shader, SHADER_TYPE_VERTEX, vertex_shader_source)

        @test get_program_id(shader) != 0
        @test get_fragment_shader_id(shader) != 0
        @test get_vertex_shader_id(shader) != 0

        for name in ["_float", "_int", "_uint", "_vec2", "_vec3", "_vec4", "_mat4"]
            @test get_uniform_location(shader, name) >= 0
        end

        set_uniform_float!(shader, "_float", Cfloat(1234.0))
        set_uniform_int!(shader, "_int", Cint(1234))
        set_uniform_uint!(shader, "_uint", Cuint(1234))
        set_uniform_vec2!(shader, "_vec2", Vector2f(1, 2))
        set_uniform_vec3!(shader, "_vec3", Vector3f(1, 2, 3))
        set_uniform_vec4!(shader, "_vec4", Vector4f(1, 2, 3, 4))
        set_uniform_transform!(shader, "_mat4", GLTransform())

        Base.show(devnull, shader)
    end

    @testset "RenderTask" begin
        shape = Rectangle(Vector2f(-0.5, 0.5), Vector2f(1, 1))
        shader = Shader()
        blend_mode = BLEND_MODE_NONE
        transform = GLTransform()

        task = RenderTask(shape; shader = shader, transform = transform, blend_mode = blend_mode)

        set_uniform_float!(task, "_float", Cfloat(1234.0))
        @test get_uniform_float(task, "_float") == 1234.0

        set_uniform_int!(task, "_int", Cint(1234))
        @test get_uniform_int(task, "_int") == 1234

        set_uniform_uint!(task, "_uint", UInt32(1234))
        @test get_uniform_uint(task, "_uint") == UInt(1234)

        set_uniform_vec2!(task, "_vec2", Vector2f(1, 2))
        @test get_uniform_vec2(task, "_vec2") == Vector2f(1, 2)

        set_uniform_vec3!(task, "_vec3", Vector3f(1, 2, 3))
        @test get_uniform_vec3(task, "_vec3") == Vector3f(1, 2, 3)

        set_uniform_vec4!(task, "_vec4", Vector4f(1, 2, 3, 4))
        @test get_uniform_vec4(task, "_vec4") == Vector4f(1, 2, 3, 4)

        set_uniform_rgba!(task, "_rgba", RGBA(1, 0, 1, 1))
        @test get_uniform_rgba(task, "_rgba") == RGBA(1, 0, 1, 1)

        set_uniform_hsva!(task, "_hsva", HSVA(0.5, 0, 1, 1))
        @test get_uniform_hsva(task, "_hsva") == HSVA(0.5, 0, 1, 1)

        transform = GLTransform()
        translate!(transform, Vector2f(0.5, 0.5))

        set_uniform_transform!(task, "_transform", transform)
        @test get_uniform_transform(task, "_transform") == transform

        Base.show(devnull, task)
    end

    @testset "TextureObject" begin
        image = Image(32, 32, RGBA(1, 0, 0, 1))
        texture = Texture()
        render_texture = RenderTexture()

        for t in [texture, render_texture]
            create!(t, 100, 100)
            create_from_image!(t, image)

            Mousetrap.download(texture) == image
            Mousetrap.bind(t)
            Mousetrap.unbind(t)

            @test get_wrap_mode(t) == TEXTURE_WRAP_MODE_REPEAT
            set_wrap_mode!(t, TEXTURE_WRAP_MODE_STRETCH)
            @test get_wrap_mode(t) == TEXTURE_WRAP_MODE_STRETCH

            @test get_scale_mode(t) == TEXTURE_SCALE_MODE_NEAREST
            set_scale_mode!(t, TEXTURE_SCALE_MODE_LINEAR)
            @test get_scale_mode(t) == TEXTURE_SCALE_MODE_LINEAR

            @test get_size(t) == Vector2i(32, 32)
            @test get_native_handle(t) != 0

            Base.show(devnull, t)
        end

        bind_as_render_target(render_texture)
        unbind_as_render_target(render_texture)
    end
end

### MAIN

main(Main.app_id) do app::Application

    #=
    Main.app[] = app
    Main.window[] = Window(app)
    set_is_decorated!(window, false) # prevent user from closing the window during tests

    theme = IconTheme(Main.window[])
    Main.icon[] = Icon()

    container = Container()
    viewport = Viewport()
    set_child!(viewport, container)
    set_child!(window, viewport)

    connect_signal_realize!(container, window) do container::Container, window
        
        temp = """
        test_action(container)
        test_adjustment(container)
        test_alert_dialog(container)
        test_angle(container)
        test_application(container)
        test_aspect_frame(container)
        test_box(container)
        test_button(container)
        test_center_box(container)
        test_check_button(container)
        test_clamp_frame(container)
        test_clipboard(container)
        test_color_chooser(container)
        test_colors(container)
        test_column_view(container)
        test_drop_down(container)
        test_entry(container)
        test_event_controller(container)
        test_expander(container)
        test_file_chooser(container)
        test_file_descriptor(container)
        test_fixed(container)
        test_frame(container)
        test_flow_box(container)
        test_gl_transform(container)
        test_gl_area(container)
        test_grid(container)
        test_grid_view(container)
        test_header_bar(container)
        test_icon(container)
        test_image(container)
        test_image_display(container)
        test_internal(container)
        test_key_file(container)
        test_label(container)
        test_level_bar(container)
        test_list_view(container)
        test_log(container)
        test_menus(container)
        test_notebook(container)
        test_overlay(container)
        test_paned(container)
        test_popup_message(container)
        test_popover(container)
        test_progress_bar(container)
        test_revealer(container)
        test_render_area(container)
        test_scale(container)
        test_scrollbar(container)
        test_selection_model(container)
        test_separator(container)
        test_spin_button(container)
        test_spinner(container)
        test_stack(container)
        test_switch(container)
        test_text_view(container)
        test_time(container)
        test_toggle_button(container)
        test_typed_function(container)
        test_viewport(container)
        test_widget(container)
        test_window(container)
        """

        return nothing
    end

    present!(window)
    close!(window)
    #quit!(app)
    =#

    window = Window(Main.app[])
        Base.show(devnull, window)
        @test Mousetrap.is_native_widget(window)

        close_request_called = Ref{Bool}(false)
        connect_signal_close_request!(window, close_request_called) do self::Window, close_request_called
            close_request_called[] = true
            return WINDOW_CLOSE_REQUEST_RESULT_ALLOW_CLOSE
        end

        activate_default_widget_called = Ref{Bool}(false)
        connect_signal_activate_default_widget!(window, activate_default_widget_called) do self::Window, activate_default_widget_called
            activate_default_widget_called[] = true
            return nothing
        end

        activate_focused_widget_called = Ref{Bool}(false)
        connect_signal_activate_focused_widget!(window, activate_focused_widget_called) do self::Window, activate_focused_widget_called
            activate_focused_widget_called[] = true
            return nothing
        end

        @test get_destroy_with_parent(window) == false
        set_destroy_with_parent!(window, true)
        @test get_destroy_with_parent(window) == true
        
        @test get_focus_visible(window) == true
        set_focus_visible!(window, false)
        @test get_focus_visible(window) == false

        @test get_has_close_button(window) == true
        set_has_close_button!(window, false)
        @test get_has_close_button(window) == false

        @test get_is_decorated(window) == true
        set_is_decorated!(window, false)
        @test get_is_decorated(window) == false

        @test get_is_modal(window) == false
        set_is_modal!(window, true)
        @test get_is_modal(window) == true

        set_title!(window, "test")
        @test get_title(window) == "test"

        button = Entry()
        set_child!(window, button)
        set_default_widget!(window, button)
        activate!(button)

        #@test activate_default_widget_called[] == true
        #@test activate_focused_widget_called[] == true

        @test get_header_bar(window) isa HeaderBar

        @test get_hide_on_close(window) == false
        set_hide_on_close!(window, true)
        @test get_hide_on_close(window) == true

        other_window = Window(app)
        set_transient_for!(other_window, window)

        @test get_is_closed(window) == true
        present!(window)
        @test get_is_closed(window) == false
        set_minimized!(window, true)
        set_maximized!(window, true)
        close!(window)
        @test get_is_closed(window) == true
        destroy!(window)

    println("TODO: done.")
end<|MERGE_RESOLUTION|>--- conflicted
+++ resolved
@@ -749,7 +749,6 @@
         column_name = "column 02"
         column = insert_column_at!(column_view, 1, column_name)
 
-<<<<<<< HEAD
         @test get_expand(column) == false 
         set_expand!(column, true)
         @test get_expand(column) == true
@@ -757,12 +756,7 @@
         push_back_row!(column_view, Label(""), Label(""), Label(""))
         push_front_row!(column_view, Label(""), Label(""), Label(""))
         insert_row_at!(column_view, 2, Label(""), Label(""), Label(""))
-
-=======
-        push_back_row!(column_view, Label(""), Label(""), Label(""))
-        push_front_row!(column_view, Label(""), Label(""), Label(""))
-        insert_row_at!(column_view, 2, Label(""), Label(""), Label(""))
->>>>>>> 3fe2e89d
+              
         @test get_title(column) == column_name
 
         new_title = "new title"
