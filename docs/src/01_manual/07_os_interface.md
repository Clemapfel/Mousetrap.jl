--- conflicted
+++ resolved
@@ -82,61 +82,6 @@
 We have to make sure to call [`release!`](@ref) to undo a previous `hold!`, after which the app can exit normally again.
 
 Being **busy** marks the app so that the OS recognizes that it is currently busy. This will prevent the "`app` is not responding" dialog many OS will trigger automatically when an app freezes. Sometimes, freezing is unavoidable because a costly operation is taking place. During times like this, we should call [`mark_as_busy!`](@ref), which notifies the OS that everything is still working as intended, it will just take a while. Once the expensive task is complete, [`unmark_as_busy!`](@ref) reverts the flag.
-
-<<<<<<< HEAD
-=======
-## UI Theme 
-
-### Global Theme
-
-Each pre-made widget in mousetrap has their exact look specified in what is called a **theme**.  These themes are applied globally, meaning they affect every widget associated with our app.
-
-Mousetrap supports four default application-wide themes, which are a values of enum [`Theme`](@ref):
-
-+ `THEME_DEFAULT_LIGHT`
-+ `THEME_DEFAULT_DARK`
-+ `THEME_HIGH_CONTRAST_LIGHT`
-+ `THEME_HIGH_CONTRAST_DARK`
-
-At any point after the back-end has been initialized, we can swap the global theme using [`set_current_theme!`](@ref). This will immediately change the look  of all widgets and windows, allowing apps to change the entire GUI with just one function call at runtime.
-
-For example, to create a window that has a button to switch between light and dark themes in its header bar, we could do the following:
-
-```julia
-main() do app::Application
-
-    window = Window(app)
-
-    # add theme swap button to windows header bar
-    header_bar = get_header_bar(window)
-    swap_button = Button()
-    set_tooltip_text!(swap_button, "Click to Swap Themes")
-    connect_signal_clicked!(swap_button, app) do self::Button, app::Application
-
-        # get currently used theme
-        current = get_current_theme(app)
-
-        # swap light with dark, preservng whether the theme is high contrast
-        if current == THEME_DEFAULT_DARK
-            next = THEME_DEFAULT_LIGHT
-        elseif current == THEME_DEFAULT_LIGHT
-            next = THEME_DEFAULT_DARK
-        elseif current == THEME_HIGH_CONTRAST_DARK
-            next = THEME_HIGH_CONTRAST_LIGHT
-        elseif current == THEME_HIGH_CONTRAST_LIGHT
-            next = THEME_HIGH_CONTRAST_DARK
-        end
-
-        # set new theme
-        set_current_theme!(app, next)
-    end
-    push_front!(header_bar, swap_button)
-    present!(window)
-end
-```
-
->>>>>>> f36888f9
----
 
 ## Logging
 
