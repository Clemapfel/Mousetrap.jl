--- conflicted
+++ resolved
@@ -6,7 +6,6 @@
 main() do app::Application
     window = Window(app)
 
-<<<<<<< HEAD
     # create column view with columns
     column_view = ColumnView()
 
@@ -21,25 +20,11 @@
     # fill columns with text
     for i in 1:100
         row = [
-=======
-    column_view = ColumnView()
-
-    row_index = push_back_column!(column_view, " ")
-    count_column = push_back_column!(column_view, "#")
-    name_column = push_back_column!(column_view, "Name")
-    weigt_column = push_back_column!(column_view, "Weight")
-    unit_column = push_back_column!(column_view, "Units")
-
-    # fill columns with example text
-    for i in 1:100
-        push_front_row!(column_view,
->>>>>>> 3fe2e89d
             Label(string(i)),           # row index
             Label(string(rand(0:99))),  # count
             Label(rand(["Apple", "Orange", "Banana", "Kumquat", "Durian", "Mangosteen"])), # name
             Label(string(rand(0:100))), # weight
             Label(string(rand(["mg", "g", "kg", "ton"]))) # unit
-<<<<<<< HEAD
         ]
 
         set_horizontal_alignment!.(row, ALIGNMENT_START)
@@ -52,23 +37,11 @@
     set_child!(scrolled_viewport, column_view)
 
     # show both in window
-=======
-        )
-    end
-
-    scrolled_viewport = Viewport()
-    set_child!(scrolled_viewport, column_view)
->>>>>>> 3fe2e89d
     set_child!(window, scrolled_viewport)
     present!(window)
 end
 
-<<<<<<< HEAD
-if false 
-=======
-if false
->>>>>>> 3fe2e89d
-
+#==
 add_css!("""
 @keyframes spin-animation {
     0%   { transform: rotate(0turn)   scale(1); }
@@ -727,4 +700,5 @@
 
     =#
 
-end+end
+==#