--- conflicted
+++ resolved
@@ -17,10 +17,6 @@
           version:
               - '1.7'
               - '1.9'
-<<<<<<< HEAD
-=======
-              - 'nightly'
->>>>>>> 28567f90
           os:
             - macOS-latest
             - windows-latest
@@ -49,4 +45,5 @@
         - name: Install Mousetrap
           run: julia --color=yes -e "import Pkg; Pkg.add(url=\"https://github.com/clemapfel/mousetrap_jll\"); Pkg.add(url=\"https://github.com/clemapfel/mousetrap.jl\")"
         - name: Build Docs
-          run: julia docs/make.jl+          run: julia docs/make.jl
+          