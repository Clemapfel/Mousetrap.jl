#
# Author: C. Cords (mail@clemens-cords.com)
# GitHub: https://github.com/clemapfel/mousetrap.jl
# Documentation: https://clemens-cords.com/mousetrap
#
# Copyright © 2023, Licensed under lGPL-3.0
#

"""
# Mousetrap GUI Engine ($(Mousetrap.VERSION))

GitHub: https://github.com/clemapfel/mousetrap.jl
Documentation: http://clemens-cords.com/mousetrap/

Copyright © 2023 C.Cords, Licensed under lGPL-3.0
"""
module Mousetrap

    const VERSION = v"0.3.1"

####### detail.jl

    module detail
        using CxxWrap
        import GTK4_jll, Glib_jll
        function try_update_gsettings_schema_dir()
            # request to use GTK4_jll-supplied settings schema if none are available on the machine
            if !Sys.islinux() && (!haskey(ENV, "GSETTINGS_SCHEMA_DIR") || isempty(ENV["GSETTINGS_SCHEMA_DIR"]))
                ENV["GSETTINGS_SCHEMA_DIR"] = normpath(joinpath(GTK4_jll.libgtk4, "../../share/glib-2.0/schemas"))
            end
        end

        function __init__()
            try_update_gsettings_schema_dir()   # executed on `using Mousetrap`, env needs to be set each time before `adw_init` is called
            @initcxx()
        end

        using mousetrap_jll
        function get_mousetrap_julia_binding()
            return mousetrap_jll.mousetrap_julia_binding
        end

        try_update_gsettings_schema_dir()       # executed on `precompile Mousetrap`, but not on using, silences warning during installation
        @wrapmodule(get_mousetrap_julia_binding)
    end

    const MOUSETRAP_ENABLE_OPENGL_COMPONENT = convert(Bool, detail.MOUSETRAP_ENABLE_OPENGL_COMPONENT)

####### typed_function.jl

    mutable struct TypedFunction

        _apply::Function
        _return_t::Type
        _arg_ts::Tuple

        function TypedFunction(f::Function, return_t::Type, arg_ts::Tuple)

            precompile(f, arg_ts)

            arg_ts_string = "("
            for i in 1:length(arg_ts)
                arg_ts_string = arg_ts_string * string(arg_ts[i]) * ((i < length(arg_ts)) ? ", " : ")")
            end
            signature = arg_ts_string  * " -> $return_t"

            actual_return_ts = Base.return_types(f, arg_ts)

            if isempty(actual_return_ts)
                throw(AssertionError("Object `$f` is not invokable as function with signature `$signature`, because it does not have a method with argument type(s) `$arg_ts_string`"))
            end

            match_found = false
            for type in actual_return_ts
                if type <: return_t #|| return_t == Nothing
                    match_found = true
                    break
                end
            end

            if !match_found
                throw(AssertionError("Object `$f` is not invokable as function with signature `$signature`, because its return type is not `$return_t`"))
            end

            return new(f, return_t, arg_ts)
        end
    end
    export TypedFunction

    function (instance::TypedFunction)(args...)
        return Base.convert(instance._return_t, instance._apply([Base.convert(instance._arg_ts[i], args[i]) for i in 1:length(args)]...))
    end

####### types.jl

    abstract type SignalEmitter end
    export SignalEmitter

    abstract type Widget <: SignalEmitter end
    export Widget

####### log.jl

    const LogDomain = String;
    export LogDomain

    const MOUSETRAP_DOMAIN = detail.MOUSETRAP_DOMAIN * ".jl"
    # no export

    """
    See [`log_debug`](@ref).
    """
    macro log_debug(domain, message)
        return :(Mousetrap.detail.log_debug($message, $domain))
    end
    log_debug(domain::LogDomain, message::String) = detail.log_debug(message, domain)
    export @log_debug, log_debug

    """
    See [`log_info`](@ref).
    """
    macro log_info(domain, message)
        return :(Mousetrap.detail.log_info($message, $domain))
    end
    log_info(domain::LogDomain, message::String) = detail.log_info(message, domain)
    export @log_info, log_info

    """
    See [`log_warning`](@ref).
    """
    macro log_warning(domain, message)
        return :(Mousetrap.detail.log_warning($message, $domain))
    end
    log_warning(domain::LogDomain, message::String) = detail.log_warning(message, domain)
    export @log_warning, log_warning

    """
    See [`log_critical`](@ref).
    """
    macro log_critical(domain, message)
        return :(Mousetrap.detail.log_critical($message, $domain))
    end
    log_critical(domain::LogDomain, message::String) = detail.log_critical(message, domain)
    export @log_critical, log_critical

    """
    See [`log_fatal`](@ref).
    """
    macro log_fatal(domain, message)
        return :(Mousetrap.detail.log_fatal($message, $domain))
    end
    log_fatal(domain::LogDomain, message::String) = detail.log_fatal(message, domain)
    export @log_fatal, log_fatal

    set_surpress_debug!(domain::LogDomain, b::Bool) = detail.log_set_surpress_debug(domain, b)
    export set_surpress_debug!

    set_surpress_info!(domain::LogDomain, b::Bool) = detail.log_set_surpress_info(domain, b)
    export set_surpress_info!

    get_surpress_debug(domain::LogDomain) ::Bool = detail.log_get_surpress_debug(domain)
    export get_surpress_debug

    get_surpress_info(domain::LogDomain) ::Bool = detail.log_get_surpress_info(domain)
    export get_surpress_info

    set_log_file!(path::String) ::Bool = detail.log_set_file(path)
    export set_log_file!

####### common.jl

    macro do_not_compile(args...) return :() end

    import Base: *
    *(x::Symbol, y::Symbol) = Symbol(string(x) * string(y))

    function from_julia_index(x::Integer) ::UInt64
        if x <= 0
            throw(AssertionError("Index $x < 1; Indices in Julia are 1-based."))
        end
        return x - 1
    end

    function to_julia_index(x::Integer) ::Int64
        return x + 1
    end

    function safe_call(scope::String, f, args...)
        try
            return f(args...)
        catch exception
            printstyled(stderr, "[ERROR] "; bold = true, color = :red)
            printstyled(stderr, "In " * scope * ": "; bold = true)
            Base.showerror(stderr, exception, catch_backtrace())
            print(stderr, "\n")
            throw(exception) # this causes jl_call to return nullptr C-side, as opposed to jl_nothing
        end
    end

    macro export_function(type, name, return_t)

        return_t = esc(return_t)

        Mousetrap.eval(:(export $name))
        return :($name(x::$type) = Base.convert($return_t, detail.$name(x._internal)))
    end

    macro export_function(type, name, return_t, arg1_type, arg1_name)

        return_t = esc(return_t)

        if arg1_type isa Expr
            arg1_origin_type = arg1_type.args[2]
            arg1_destination_type = arg1_type.args[3]
        else
            arg1_origin_type = arg1_type
            arg1_destination_type = arg1_type
        end
        arg1_name = esc(arg1_name)

        Mousetrap.eval(:(export $name))
        return :($name(
                x::$type,
                $arg1_name::$arg1_origin_type
            ) = Base.convert($return_t, detail.$name(x._internal,
                convert($arg1_destination_type, $arg1_name)
            )))
    end

    macro export_function(type, name, return_t, arg1_type, arg1_name, arg2_type, arg2_name)

        return_t = esc(return_t)

        if arg1_type isa Expr
            arg1_origin_type = arg1_type.args[2]
            arg1_destination_type = arg1_type.args[3]
        else
            arg1_origin_type = arg1_type
            arg1_destination_type = arg1_type
        end
        arg1_name = esc(arg1_name)

        if arg2_type isa Expr
            arg2_origin_type = arg2_type.args[2]
            arg2_destination_type = arg2_type.args[3]
        elseif arg2_type isa Symbol
            arg2_origin_type = arg2_type
            arg2_destination_type = arg2_type
        end
        arg2_name = esc(arg2_name)

        Mousetrap.eval(:(export $name))
        return :($name(
                x::$type,
                $arg1_name::$arg1_origin_type,
                $arg2_name::$arg2_origin_type
            ) = Base.convert($return_t, detail.$name(x._internal,
                convert($arg1_destination_type, $arg1_name),
                convert($arg2_destination_type, $arg2_name)
            )))
    end

    macro export_function(type, name, return_t, arg1_type, arg1_name, arg2_type, arg2_name, arg3_type, arg3_name)

        return_t = esc(return_t)

        if arg1_type isa Expr
            arg1_origin_type = arg1_type.args[2]
            arg1_destination_type = arg1_type.args[3]
        else
            arg1_origin_type = arg1_type
            arg1_destination_type = arg1_type
        end
        arg1_name = esc(arg1_name)

        if arg2_type isa Expr
            arg2_origin_type = arg2_type.args[2]
            arg2_destination_type = arg2_type.args[3]
        elseif arg2_type isa Symbol
            arg2_origin_type = arg2_type
            arg2_destination_type = arg2_type
        end
        arg2_name = esc(arg2_name)

        if arg3_type isa Expr
            arg3_origin_type = arg3_type.args[2]
            arg3_destination_type = arg3_type.args[3]
        else
            arg3_origin_type = arg3_type
            arg3_destination_type = arg3_type
        end
        arg3_name = esc(arg3_name)

        Mousetrap.eval(:(export $name))
        return :($name(
                x::$type,
                $arg1_name::$arg1_origin_type,
                $arg2_name::$arg2_origin_type,
                $arg3_name::$arg3_origin_type
            ) = Base.convert($return_t, detail.$name(x._internal,
                convert($arg1_destination_type, $arg1_name),
                convert($arg2_destination_type, $arg2_name),
                convert($arg3_destination_type, $arg3_name),
            )))
    end

    macro export_function(type, name, return_t, arg1_type, arg1_name, arg2_type, arg2_name, arg3_type, arg3_name, arg4_type, arg4_name)

        return_t = esc(return_t)

        if arg1_type isa Expr
            arg1_origin_type = arg1_type.args[2]
            arg1_destination_type = arg1_type.args[3]
        else
            arg1_origin_type = arg1_type
            arg1_destination_type = arg1_type
        end
        arg1_name = esc(arg1_name)

        if arg2_type isa Expr
            arg2_origin_type = arg2_type.args[2]
            arg2_destination_type = arg2_type.args[3]
        elseif arg2_type isa Symbol
            arg2_origin_type = arg2_type
            arg2_destination_type = arg2_type
        end
        arg2_name = esc(arg2_name)

        if arg3_type isa Expr
            arg3_origin_type = arg3_type.args[2]
            arg3_destination_type = arg3_type.args[3]
        else
            arg3_origin_type = arg3_type
            arg3_destination_type = arg3_type
        end
        arg3_name = esc(arg3_name)

        if arg4_type isa Expr
            arg4_origin_type = arg4_type.args[2]
            arg4_destination_type = arg4_type.args[3]
        else
            arg4_origin_type = arg4_type
            arg4_destination_type = arg4_type
        end
        arg4_name = esc(arg4_name)

        Mousetrap.eval(:(export $name))
        return :($name(
                x::$type,
                $arg1_name::$arg1_origin_type,
                $arg2_name::$arg2_origin_type,
                $arg3_name::$arg3_origin_type,
                $arg4_name::$arg4_origin_type
            ) = Base.convert($return_t, detail.$name(x._internal,
                convert($arg1_destination_type, $arg1_name),
                convert($arg2_destination_type, $arg2_name),
                convert($arg3_destination_type, $arg3_name),
                convert($arg4_destination_type, $arg4_name)
            )))
    end

    @generated function get_top_level_widget(x) ::Widget
        return :(
            throw(AssertionError("Object of type $(typeof(x)) does not fulfill the widget interface. In order for it to be able to be treated as a widget, you need to subtype `Mousetrap.Widget` **and** add a method with signature `(::$(typeof(x))) -> Widget` to `Mousetrap.get_top_level_widget`, which should map an instance of $(typeof(x)) to its top-level widget component."))
        )
    end
    export get_top_level_widget

    @generated function is_native_widget(x::Any)
        :(return false)
    end
    # no export

    macro declare_native_widget(Type)
        out = Expr(:block)
        push!(out.args, esc(
            :(is_native_widget(::$Type) = return true)
        ))
        #=
        push!(out.args, esc(
            :(Mousetrap.get_top_level_widget(x::$Type) = return x)
        ))
        =#
        return out
    end

    macro export_type(name, super)

        super = esc(super)
        internal_name = Symbol("_" * "$name")

        if !isdefined(detail, :($internal_name))
            throw(AssertionError("In Mousetrap.@export_type: detail.$internal_name undefined"))
        end

        out = Expr(:toplevel)
        Mousetrap.eval(:(export $name))
        push!(out.args, :(
            mutable struct $name <: $super
                _internal::detail.$internal_name
            end
        ))
        return out
    end

    macro export_type(name)

        internal_name = Symbol("_" * "$name")

        if !isdefined(detail, :($internal_name))
            throw(AssertionError("In Mousetrap.@export_type: detail.$internal_name undefined"))
        end

        out = Expr(:toplevel)
        Mousetrap.eval(:(export $name))
        push!(out.args, :(
            struct $name
                _internal::detail.$internal_name
            end
        ))
        return out
    end

    macro export_enum(enum, block)

        @assert block isa Expr

        out = Expr(:toplevel)

        push!(out.args, (:(export $enum)))

        detail_enum_name = :_ * enum
        @assert isdefined(detail, detail_enum_name)

        names = Symbol[]
        push!(out.args, :(const $(esc(enum)) = Mousetrap.detail.$detail_enum_name))
        for name in block.args
            if !(name isa Symbol)
                continue
            end

            push!(out.args, :(const $(esc(name)) = detail.$name))
            push!(out.args, :(export $name))

            push!(names, name)
        end

        enum_str = string(enum)
        enum_sym = QuoteNode(enum)
        to_int_name = Symbol(enum) * :_to_int

        push!(out.args, :(Base.string(x::$enum) = string(Mousetrap.detail.$to_int_name(x))))
        push!(out.args, :(Base.convert(::Type{Integer}, x::$enum) = Integer(Mousetrap.detail.to_int_name(x))))
        push!(out.args, :(Base.instances(x::Type{$enum}) = [$(names...)]))
        push!(out.args, :(Base.show(io::IO, x::Type{$enum}) = print(io, (isdefined(Main, $enum_sym) ? "" : "Mousetrap.") * $enum_str)))
        push!(out.args, :(Base.show(io::IO, x::$enum) = print(io, string($enum) * "(" * string(convert(Int64, x)) * ")")))
        return out
    end

    function show_aux(io::IO, x::T, fields::Symbol...) where T

        out = string(typeof(x)) * "("
        for i in 1:length(fields)

            field = fields[i]

            get_field = :get_ * field
            value = eval(:($get_field($x)))

            if typeof(value) == String
                out *= "$field = \"$value\""
            else
                out *= "$field = $value"
            end

            if i != length(fields)
                out *= ", "
            end
        end

        out *= ")"
        print(io, out)
    end

###### vector.jl

    mutable struct Vector2{T <: Number}
        x::T
        y::T

        Vector2{T}(all::Number) where T = new{T}(convert(T, all), convert(T, all))
        Vector2{T}(x::Number, y::Number) where T = new{T}(convert(T, x), convert(T, y))
    end
    export Vector2

    Base.:(+)(a::Vector2{T}, b::Vector2{T}) where T = Vector2{T}(a.x + b.x, a.y + b.y)
    Base.:(-)(a::Vector2{T}, b::Vector2{T}) where T = Vector2{T}(a.x - b.x, a.y - b.y)
    Base.:(*)(a::Vector2{T}, b::Vector2{T}) where T = Vector2{T}(a.x * b.x, a.y * b.y)
    Base.:(/)(a::Vector2{T}, b::Vector2{T}) where T = Vector2{T}(a.x / b.x, a.y / b.y)
    Base.:(==)(a::Vector2{T}, b::Vector2{T}) where T = a.x == b.x && a.y == b.y
    Base.:(!=)(a::Vector2{T}, b::Vector2{T}) where T = !(a == b)

    const Vector2f = Vector2{Cfloat}
    const Vector2i = Vector2{Cint}
    const Vector2ui = Vector2{Csize_t}

    export Vector2f, Vector2i, Vector2ui

    mutable struct Vector3{T <: Number}
        x::T
        y::T
        z::T

        Vector3{T}(all::Number) where T = new{T}(convert(T, all), convert(T, all), convert(T, all))
        Vector3{T}(x::Number, y::Number, z::Number) where T = new{T}(convert(T, x), convert(T, y), convert(T, z))
    end
    export Vector3

    Base.:(+)(a::Vector3{T}, b::Vector3{T}) where T = Vector3{T}(a.x + b.x, a.y + b.y, a.z + b.z)
    Base.:(-)(a::Vector3{T}, b::Vector3{T}) where T = Vector3{T}(a.x - b.x, a.y - b.y, a.z - b.z)
    Base.:(*)(a::Vector3{T}, b::Vector3{T}) where T = Vector3{T}(a.x * b.x, a.y * b.y, a.z * b.z)
    Base.:(/)(a::Vector3{T}, b::Vector3{T}) where T = Vector3{T}(a.x / b.x, a.y / b.y, a.z / b.z)
    Base.:(==)(a::Vector3{T}, b::Vector3{T}) where T = a.x == b.x && a.y == b.y && a.z == b.z
    Base.:(!=)(a::Vector3{T}, b::Vector3{T}) where T = !(a == b)

    const Vector3f = Vector3{Cfloat}
    const Vector3i = Vector3{Cint}
    const Vector3ui = Vector3{Csize_t}

    export Vector3f, Vector3i, Vector3ui

    mutable struct Vector4{T <: Number}
        x::T
        y::T
        z::T
        w::T

        Vector4{T}(all::Number) where T = new{T}(convert(T, all), convert(T, all), convert(T, all), convert(T, all))
        Vector4{T}(x::Number, y::Number, z::Number, w::Number) where T = new{T}(convert(T, x), convert(T, y), convert(T, z), convert(T, w))
    end
    export Vector4

    Base.:(+)(a::Vector4{T}, b::Vector4{T}) where T = Vector4{T}(a.x + b.x, a.y + b.y, a.z + b.z, a.w + b.w)
    Base.:(-)(a::Vector4{T}, b::Vector4{T}) where T = Vector4{T}(a.x - b.x, a.y - b.y, a.z - b.z, a.w - b.w)
    Base.:(*)(a::Vector4{T}, b::Vector4{T}) where T = Vector4{T}(a.x * b.x, a.y * b.y, a.z * b.z, a.w * b.w)
    Base.:(/)(a::Vector4{T}, b::Vector4{T}) where T = Vector4{T}(a.x / b.x, a.y / b.y, a.z / b.z, a.w / b.w)
    Base.:(==)(a::Vector4{T}, b::Vector4{T}) where T = a.x == b.x && a.y == b.y && a.z == b.z && a.w == b.w
    Base.:(!=)(a::Vector4{T}, b::Vector4{T}) where T = !(a == b)

    const Vector4f = Vector4{Cfloat}
    const Vector4i = Vector4{Cint}
    const Vector4ui = Vector4{Csize_t}

    export Vector4f, Vector4i, Vector4ui

    Base.show(io::IO, x::Vector2{T}) where T = print(io, "Vector2{" * string(T) * "}(" * string(x.x) * ", " * string(x.y) * ")")
    Base.show(io::IO, x::Vector3{T}) where T = print(io, "Vector3{" * string(T) * "}(" * string(x.x) * ", " * string(x.y) * ", " * string(x.z) * ")")
    Base.show(io::IO, x::Vector4{T}) where T = print(io, "Vector4{" * string(T) * "}(" * string(x.x) * ", " * string(x.y) * ", " * string(x.z) * ", " * string(x.w) * ")")

####### time.jl

    struct Time
        _ns::Int64
    end
    export Time

    as_minutes(time::Time) ::Cdouble = detail.ns_to_minutes(time._ns)
    export as_minutes

    as_seconds(time::Time) ::Cdouble = detail.ns_to_seconds(time._ns)
    export as_seconds

    as_milliseconds(time::Time) ::Cdouble = detail.ns_to_milliseconds(time._ns)
    export as_milliseconds

    as_microseconds(time::Time) ::Cdouble = detail.ns_to_microseconds(time._ns)
    export as_microseconds

    as_nanoseconds(time::Time) ::Int64 = time._ns
    export as_nanoseconds

    minutes(n::Number) = Time(detail.minutes_to_ns(convert(Cdouble, n)))
    export minutes

    seconds(n::Number) = Time(detail.seconds_to_ns(convert(Cdouble, n)))
    export seconds

    milliseconds(n::Number) = Time(detail.milliseconds_to_ns(convert(Cdouble, n)))
    export milliseconds

    microseconds(n::Number) = Time(detail.microseconds_to_ns(convert(Cdouble, n)))
    export microseconds

    nanoseconds(n::Integer) = Time(n)
    export nanoseconds

    Base.:(+)(a::Time, b::Time) = Time(a._ns + b._ns)
    Base.:(-)(a::Time, b::Time) = Time(a._ns - b._ns)
    Base.:(==)(a::Time, b::Time) = a._ns == b._ns
    Base.:(!=)(a::Time, b::Time) = !(a == b)
    Base.:(<)(a::Time, b::Time) = a._ns < b._ns
    Base.:(>)(a::Time, b::Time) = a._ns > b._ns

    Base.show(io::IO, x::Time) = print(io, "Time($(as_seconds(x))s)")

    @export_type Clock SignalEmitter
    Clock() = Clock(detail._Clock())

    restart!(clock::Clock) ::Time = microseconds(detail.restart!(clock._internal))
    export restart!

    elapsed(clock::Clock) ::Time = microseconds(detail.elapsed(clock._internal))
    export elapsed

    Base.show(io::IO, x::Clock) = print(io, "Clock($(elapsed(x))s)")

####### angle.jl

    struct Angle
        _rads::Cfloat
    end
    export Angle

    degrees(x::Number) = Angle(convert(Cfloat, deg2rad(x)))
    export degrees

    radians(x::Number) = Angle(convert(Cfloat, x))
    export radians

    as_degrees(angle::Angle) ::Cdouble = rad2deg(angle._rads)
    export as_degrees

    as_radians(angle::Angle) ::Cdouble = angle._rads
    export as_radians

    Base.:(+)(a::Angle, b::Angle) = Angle(a._rads + b._rads)
    Base.:(-)(a::Angle, b::Angle) = Angle(a._rads - b._rads)
    Base.:(*)(a::Angle, b::Angle) = Angle(a._rads * b._rads)
    Base.:(/)(a::Angle, b::Angle) = Angle(a._rads / b._rads)
    Base.:(==)(a::Angle, b::Angle) = a._rads == b._rads
    Base.:(!=)(a::Angle, b::Angle) = !(a._rads == b._rads)

    Base.show(io::IO, angle::Angle) = print(io, "Angle($(as_degrees(angle))°)")

####### signal_components.jl

    macro add_signal(T, snake_case, Return_t)

        out = Expr(:block)

        connect_signal_name = :connect_signal_ * snake_case * :!

        push!(out.args, esc(:(
            function $connect_signal_name(f, x::$T)
                typed_f = TypedFunction(f, $Return_t, ($T,))
                detail.$connect_signal_name(x._internal, function(x)
                    typed_f($T(x[1][]))
                end)
            end
        )))

        push!(out.args, esc(:(
            function $connect_signal_name(f, x::$T, data::Data_t) where Data_t
                typed_f = TypedFunction(f, $Return_t, ($T, Data_t))
                detail.$connect_signal_name(x._internal, function(x)
                    typed_f($T(x[1][]), data)
                end)
            end
        )))

        emit_signal_name = :emit_signal_ * snake_case

        push!(out.args, esc(:(
            function $emit_signal_name(x::$T) ::$Return_t
                return convert($Return_t, detail.$emit_signal_name(x._internal))
            end
        )))

        disconnect_signal_name = :disconnect_signal_ * snake_case * :!

        push!(out.args, esc(:(
            function $disconnect_signal_name(x::$T)
                detail.$disconnect_signal_name(x._internal)
            end
        )))

        set_signal_blocked_name = :set_signal_ * snake_case * :_blocked * :!

        push!(out.args, esc(:(
            function $set_signal_blocked_name(x::$T, b)
                detail.$set_signal_blocked_name(x._internal, b)
            end
        )))

        get_signal_blocked_name = :get_signal_ * snake_case * :_blocked

        push!(out.args, esc(:(
            function $get_signal_blocked_name(x::$T)
                return detail.$get_signal_blocked_name(x._internal)
            end
        )))

        push!(out.args, esc(:(export $connect_signal_name)))
        push!(out.args, esc(:(export $disconnect_signal_name)))
        push!(out.args, esc(:(export $set_signal_blocked_name)))
        push!(out.args, esc(:(export $get_signal_blocked_name)))
        push!(out.args, esc(:(export $emit_signal_name)))

        return out
    end

    macro add_signal(T, snake_case, Return_t, Arg1_t, arg1_name)

        out = Expr(:block)

        connect_signal_name = :connect_signal_ * snake_case * :!

        Arg1_t = esc(Arg1_t)

        arg1_name = esc(arg1_name)

        push!(out.args, esc(:(
            function $connect_signal_name(f, x::$T)
                typed_f = TypedFunction(f, $Return_t, ($T, $Arg1_t))
                detail.$connect_signal_name(x._internal, function(x)
                    typed_f($T(x[1][]), x[2])
                end)
            end
        )))

        push!(out.args, esc(:(
            function $connect_signal_name(f, x::$T, data::Data_t) where Data_t
                typed_f = TypedFunction(f, $Return_t, ($T, $Arg1_t, Data_t))
                detail.$connect_signal_name(x._internal, function(x)
                    typed_f($T(x[1][]), x[2], data)
                end)
            end
        )))

        emit_signal_name = :emit_signal_ * snake_case

        push!(out.args, esc(:(
            function $emit_signal_name(x::$T, $arg1_name::$Arg1_t) ::$Return_t
                return convert($Return_t, detail.$emit_signal_name(x._internal, $arg1_name))
            end
        )))

        disconnect_signal_name = :disconnect_signal_ * snake_case * :!

        push!(out.args, esc(:(
            function $disconnect_signal_name(x::$T)
                detail.$disconnect_signal_name(x._internal)
            end
        )))

        set_signal_blocked_name = :set_signal_ * snake_case * :_blocked * :!

        push!(out.args, esc(:(
            function $set_signal_blocked_name(x::$T, b)
                detail.$set_signal_blocked_name(x._internal, b)
            end
        )))

        get_signal_blocked_name = :get_signal_ * snake_case * :_blocked

        push!(out.args, esc(:(
            function $get_signal_blocked_name(x::$T)
                return detail.$get_signal_blocked_name(x._internal)
            end
        )))

        push!(out.args, esc(:(export $connect_signal_name)))
        push!(out.args, esc(:(export $disconnect_signal_name)))
        push!(out.args, esc(:(export $set_signal_blocked_name)))
        push!(out.args, esc(:(export $get_signal_blocked_name)))
        push!(out.args, esc(:(export $emit_signal_name)))

        return out
    end

    macro add_signal(T, snake_case, Return_t, Arg1_t, arg1_name, Arg2_t, arg2_name)

        out = Expr(:block)

        connect_signal_name = :connect_signal_ * snake_case * :!

        Arg1_t = esc(Arg1_t)
        Arg2_t = esc(Arg2_t)

        arg1_name = esc(arg1_name)
        arg2_name = esc(arg2_name)

        push!(out.args, esc(:(
            function $connect_signal_name(f, x::$T)
                typed_f = TypedFunction(f, $Return_t, ($T, $Arg1_t, $Arg2_t))
                detail.$connect_signal_name(x._internal, function(x)
                    typed_f($T(x[1][]), x[2], x[3])
                end)
            end
        )))

        push!(out.args, esc(:(
            function $connect_signal_name(f, x::$T, data::Data_t) where Data_t
                typed_f = TypedFunction(f, $Return_t, ($T, $Arg1_t, $Arg2_t, Data_t))
                detail.$connect_signal_name(x._internal, function(x)
                    typed_f($T(x[1][]), x[2], x[3], data)
                end)
            end
        )))

        emit_signal_name = :emit_signal_ * snake_case

        push!(out.args, esc(:(
            function $emit_signal_name(x::$T, $arg1_name::$Arg1_t, $arg2_name::$Arg2_t) ::$Return_t
                return convert($Return_t, detail.$emit_signal_name(x._internal, $arg1_name, $arg2_name))
            end
        )))

        disconnect_signal_name = :disconnect_signal_ * snake_case * :!

        push!(out.args, esc(:(
            function $disconnect_signal_name(x::$T)
                detail.$disconnect_signal_name(x._internal)
            end
        )))

        set_signal_blocked_name = :set_signal_ * snake_case * :_blocked * :!

        push!(out.args, esc(:(
            function $set_signal_blocked_name(x::$T, b)
                detail.$set_signal_blocked_name(x._internal, b)
            end
        )))

        get_signal_blocked_name = :get_signal_ * snake_case * :_blocked

        push!(out.args, esc(:(
            function $get_signal_blocked_name(x::$T)
                return detail.$get_signal_blocked_name(x._internal)
            end
        )))

        push!(out.args, esc(:(export $connect_signal_name)))
        push!(out.args, esc(:(export $disconnect_signal_name)))
        push!(out.args, esc(:(export $set_signal_blocked_name)))
        push!(out.args, esc(:(export $get_signal_blocked_name)))
        push!(out.args, esc(:(export $emit_signal_name)))

        return out
    end

    macro add_signal(T, snake_case, Return_t, Arg1_t, arg1_name, Arg2_t, arg2_name, Arg3_t, arg3_name)

        out = Expr(:block)

        connect_signal_name = :connect_signal_ * snake_case * :!

        Arg1_t = esc(Arg1_t)
        Arg2_t = esc(Arg2_t)
        Arg3_t = esc(Arg3_t)

        arg1_name = esc(arg1_name)
        arg2_name = esc(arg2_name)
        arg3_name = esc(arg3_name)

        push!(out.args, esc(:(
            function $connect_signal_name(f, x::$T)
                typed_f = TypedFunction(f, $Return_t, ($T, $Arg1_t, $Arg2_t, $Arg3_t))
                detail.$connect_signal_name(x._internal, function(x)
                    typed_f($T(x[1][]), x[2], x[3], x[4])
                end)
            end
        )))

        push!(out.args, esc(:(
            function $connect_signal_name(f, x::$T, data::Data_t) where Data_t
                typed_f = TypedFunction(f, $Return_t, ($T, $Arg1_t, $Arg2_t, $Arg3_t, Data_t))
                detail.$connect_signal_name(x._internal, function(x)
                    typed_f($T(x[1][]), x[2], x[3], x[4], data)
                end)
            end
        )))

        emit_signal_name = :emit_signal_ * snake_case

        push!(out.args, esc(:(
            function $emit_signal_name(x::$T, $arg1_name::$Arg1_t, $arg2_name::$Arg2_t, $arg3_name::$Arg3_t) ::$Return_t
                return convert($Return_t, detail.$emit_signal_name(x._internal, $arg1_name, $arg2_name, $arg3_name))
            end
        )))

        disconnect_signal_name = :disconnect_signal_ * snake_case * :!

        push!(out.args, esc(:(
            function $disconnect_signal_name(x::$T)
                detail.$disconnect_signal_name(x._internal)
            end
        )))

        set_signal_blocked_name = :set_signal_ * snake_case * :_blocked * :!

        push!(out.args, esc(:(
            function $set_signal_blocked_name(x::$T, b)
                detail.$set_signal_blocked_name(x._internal, b)
            end
        )))

        get_signal_blocked_name = :get_signal_ * snake_case * :_blocked

        push!(out.args, esc(:(
            function $get_signal_blocked_name(x::$T)
                return detail.$get_signal_blocked_name(x._internal)
            end
        )))

        push!(out.args, esc(:(export $connect_signal_name)))
        push!(out.args, esc(:(export $disconnect_signal_name)))
        push!(out.args, esc(:(export $set_signal_blocked_name)))
        push!(out.args, esc(:(export $get_signal_blocked_name)))
        push!(out.args, esc(:(export $emit_signal_name)))

        return out
    end

    macro add_signal_realize(x) return :(@add_signal $x realize Cvoid) end
    macro add_signal_unrealize(x) return :(@add_signal $x unrealize Cvoid) end
    macro add_signal_destroy(x) return :(@add_signal $x destroy Cvoid) end
    macro add_signal_hide(x) return :(@add_signal $x hide Cvoid) end
    macro add_signal_show(x) return :(@add_signal $x show Cvoid) end
    macro add_signal_map(x) return :(@add_signal $x map Cvoid) end
    macro add_signal_unmap(x) return :(@add_signal $x unmap Cvoid) end

    macro add_widget_signals(x)
        return quote
            @add_signal_realize($x)
            @add_signal_unrealize($x)
            @add_signal_destroy($x)
            @add_signal_hide($x)
            @add_signal_show($x)
            @add_signal_map($x)
            @add_signal_unmap($x)
        end
    end

    macro add_signal_activate(x) return :(@add_signal $x activate Cvoid) end
    macro add_signal_shutdown(x) return :(@add_signal $x shutdown Cvoid) end
    macro add_signal_clicked(x) return :(@add_signal $x clicked Cvoid) end
    macro add_signal_toggled(x) return :(@add_signal $x toggled Cvoid) end
    macro add_signal_dismissed(x) return :(@add_signal $x dismissed Cvoid) end
    macro add_signal_button_clicked(x) return :(@add_signal $x button_clicked Cvoid) end
    macro add_signal_activate_default_widget(x) return :(@add_signal $x activate_default_widget Cvoid) end
    macro add_signal_activate_focused_widget(x) return :(@add_signal $x activate_focused_widget Cvoid) end
    macro add_signal_close_request(x) return :(@add_signal $x close_request WindowCloseRequestResult) end
    macro add_signal_items_changed(x) return :(@add_signal $x items_changed Cvoid Integer position Integer n_removed Integer n_added) end
    macro add_signal_closed(x) return :(@add_signal $x closed Cvoid) end
    macro add_signal_text_changed(x) return :(@add_signal $x text_changed Cvoid) end

    macro add_signal_drag_begin(x) return :(@add_signal $x drag_begin Cvoid AbstractFloat start_x AbstractFloat start_y) end
    macro add_signal_drag(x) return :(@add_signal $x drag Cvoid AbstractFloat offset_x AbstractFloat offset_y) end
    macro add_signal_drag_end(x) return :(@add_signal $x drag_end Cvoid AbstractFloat offset_x AbstractFloat offset_y) end

    macro add_signal_click_pressed(x) return :(@add_signal $x click_pressed Cvoid Integer n_press AbstractFloat x AbstractFloat y) end
    macro add_signal_click_released(x) return :(@add_signal $x click_released Cvoid Integer n_press AbstractFloat x AbstractFloat y) end
    macro add_signal_click_stopped(x) return :(@add_signal $x click_stopped Cvoid) end

    macro add_signal_focus_gained(x) return :(@add_signal $x focus_gained Cvoid) end
    macro add_signal_focus_lost(x) return :(@add_signal $x focus_lost Cvoid) end

    macro add_signal_pressed(x) return :(@add_signal $x pressed Cvoid AbstractFloat x AbstractFloat y) end
    macro add_signal_press_cancelled(x) return :(@add_signal $x press_cancelled Cvoid) end

    macro add_signal_motion_enter(x) return :(@add_signal $x motion_enter Cvoid AbstractFloat x AbstractFloat y) end
    macro add_signal_motion(x) return :(@add_signal $x motion Cvoid AbstractFloat x AbstractFloat y) end
    macro add_signal_motion_leave(x) return :(@add_signal $x motion_leave Cvoid) end

    macro add_signal_scale_changed(x) return :(@add_signal $x scale_changed Cvoid AbstractFloat scale) end
    macro add_signal_rotation_changed(x) return :(@add_signal $x rotation_changed Cvoid AbstractFloat angle_absolute_rads AbstractFloat angle_delta_rads) end

    macro add_signal_kinetic_scroll_decelerate(x) return :(@add_signal $x kinetic_scroll_decelerate Cvoid AbstractFloat x_velocity AbstractFloat y_velocity) end
    macro add_signal_scroll_begin(x) return :(@add_signal $x scroll_begin Cvoid) end
    macro add_signal_scroll(x) return :(@add_signal $x scroll Cvoid AbstractFloat delta_x AbstractFloat delta_y) end # sic, jl_unbox_bool(jl_nothing) == true
    macro add_signal_scroll_end(x) return :(@add_signal $x scroll_end Cvoid) end

    macro add_signal_stylus_up(x) return :(@add_signal $x stylus_up Cvoid AbstractFloat x AbstractFloat y) end
    macro add_signal_stylus_down(x) return :(@add_signal $x stylus_down Cvoid AbstractFloat x AbstractFloat y) end
    macro add_signal_proximity(x) return :(@add_signal $x proximity Cvoid AbstractFloat x AbstractFloat y) end

    macro add_signal_swipe(x) return :(@add_signal $x swipe Cvoid AbstractFloat x_velocity AbstractFloat y_velocity) end
    macro add_signal_pan(x) return :(@add_signal $x pan Cvoid PanDirection direction AbstractFloat offset) end

    macro add_signal_paint(x) return :(@add_signal $x paint Cvoid) end
    macro add_signal_update(x) return :(@add_signal $x update Cvoid) end

    macro add_signal_value_changed(x) return :(@add_signal $x value_changed Cvoid) end
    macro add_signal_properties_changed(x) return :(@add_signal $x properties_changed Cvoid) end

    macro add_signal_wrapped(x) return :(@add_signal $x wrapped Cvoid) end

    macro add_signal_scroll_child(x) return :(@add_signal $x scroll_child Cvoid ScrollType type Bool is_horizontal) end
    macro add_signal_resize(x) return :(@add_signal $x resize Cvoid Integer width Integer height) end
    macro add_signal_render(x) return :(@add_signal $x render Bool Ptr{Cvoid} gdk_gl_context_ptr) end

    macro add_signal_modifiers_changed(x) return :(@add_signal $x modifiers_changed Cvoid ModifierState state) end

    macro add_signal_activate_item(T)

        snake_case = :activate_item
        Return_t = Cvoid
        Arg1_t = Integer
        arg1_name = :index

        out = Expr(:block)
        connect_signal_name = :connect_signal_ * snake_case * :!

        push!(out.args, esc(:(
            function $connect_signal_name(f, x::$T)
                typed_f = TypedFunction(f, $Return_t, ($T, $Arg1_t))
                detail.$connect_signal_name(x._internal, function(x)
                    typed_f($T(x[1][]), to_julia_index(x[2]))
                end)
            end
        )))

        push!(out.args, esc(:(
            function $connect_signal_name(f, x::$T, data::Data_t) where Data_t
                typed_f = TypedFunction(f, $Return_t, ($T, $Arg1_t, Data_t))
                detail.$connect_signal_name(x._internal, function(x)
                    typed_f($T(x[1][]), to_julia_index(x[2]), data)
                end)
            end
        )))

        emit_signal_name = :emit_signal_ * snake_case

        push!(out.args, esc(:(
            function $emit_signal_name(x::$T, $arg1_name::$Arg1_t) ::$Return_t
                return convert($Return_t, detail.$emit_signal_name(x._internal, from_julia_index($arg1_name)))
            end
        )))

        disconnect_signal_name = :disconnect_signal_ * snake_case * :!

        push!(out.args, esc(:(
            function $disconnect_signal_name(x::$T)
                detail.$disconnect_signal_name(x._internal)
            end
        )))

        set_signal_blocked_name = :set_signal_ * snake_case * :_blocked * :!

        push!(out.args, esc(:(
            function $set_signal_blocked_name(x::$T, b)
                detail.$set_signal_blocked_name(x._internal, b)
            end
        )))

        get_signal_blocked_name = :get_signal_ * snake_case * :_blocked

        push!(out.args, esc(:(
            function $get_signal_blocked_name(x::$T)
                return detail.$get_signal_blocked_name(x._internal)
            end
        )))

        push!(out.args, esc(:(export $connect_signal_name)))
        push!(out.args, esc(:(export $disconnect_signal_name)))
        push!(out.args, esc(:(export $set_signal_blocked_name)))
        push!(out.args, esc(:(export $get_signal_blocked_name)))
        push!(out.args, esc(:(export $emit_signal_name)))

        return out
    end

    macro add_signal_activated(T)

        out = Expr(:block)
        snake_case = :activated
        Return_t = Cvoid

        connect_signal_name = :connect_signal_ * snake_case * :!

        push!(out.args, esc(:(
            function $connect_signal_name(f, x::$T)
                typed_f = TypedFunction(f, $Return_t, ($T,))
                detail.$connect_signal_name(x._internal, function(x)
                    typed_f($T(x[1][]))
                end)
            end
        )))

        push!(out.args, esc(:(
            function $connect_signal_name(f, x::$T, data::Data_t) where Data_t
                typed_f = TypedFunction(f, $Return_t, ($T, Data_t))
                detail.$connect_signal_name(x._internal, function(x)
                    typed_f($T(x[1][]), data)
                end)
            end
        )))

        emit_signal_name = :emit_signal_ * snake_case

        push!(out.args, esc(:(
            function $emit_signal_name(x::$T) ::$Return_t
                return convert($Return_t, detail.$emit_signal_name(x._internal, nothing))
            end
        )))

        disconnect_signal_name = :disconnect_signal_ * snake_case * :!

        push!(out.args, esc(:(
            function $disconnect_signal_name(x::$T)
                detail.$disconnect_signal_name(x._internal)
            end
        )))

        set_signal_blocked_name = :set_signal_ * snake_case * :_blocked * :!

        push!(out.args, esc(:(
            function $set_signal_blocked_name(x::$T, b)
                detail.$set_signal_blocked_name(x._internal, b)
            end
        )))

        get_signal_blocked_name = :get_signal_ * snake_case * :_blocked

        push!(out.args, esc(:(
            function $get_signal_blocked_name(x::$T)
                return detail.$get_signal_blocked_name(x._internal)
            end
        )))

        push!(out.args, esc(:(export $connect_signal_name)))
        push!(out.args, esc(:(export $disconnect_signal_name)))
        push!(out.args, esc(:(export $set_signal_blocked_name)))
        push!(out.args, esc(:(export $get_signal_blocked_name)))
        push!(out.args, esc(:(export $emit_signal_name)))

        return out
    end

    macro add_signal_revealed(T)

        out = Expr(:block)
        snake_case = :revealed
        Return_t = Cvoid

        connect_signal_name = :connect_signal_ * snake_case * :!

        push!(out.args, esc(:(
            function $connect_signal_name(f, x::$T)
                typed_f = TypedFunction(f, $Return_t, ($T,))
                detail.$connect_signal_name(x._internal, function(x)
                    typed_f($T(x[1][]))
                end)
            end
        )))

        push!(out.args, esc(:(
            function $connect_signal_name(f, x::$T, data::Data_t) where Data_t
                typed_f = TypedFunction(f, $Return_t, ($T, Data_t))
                detail.$connect_signal_name(x._internal, function(x)
                    typed_f($T(x[1][]), data)
                end)
            end
        )))

        emit_signal_name = :emit_signal_ * snake_case

        push!(out.args, esc(:(
            function $emit_signal_name(x::$T) ::$Return_t
                return convert($Return_t, detail.$emit_signal_name(x._internal, nothing))
            end
        )))

        disconnect_signal_name = :disconnect_signal_ * snake_case * :!

        push!(out.args, esc(:(
            function $disconnect_signal_name(x::$T)
                detail.$disconnect_signal_name(x._internal)
            end
        )))

        set_signal_blocked_name = :set_signal_ * snake_case * :_blocked * :!

        push!(out.args, esc(:(
            function $set_signal_blocked_name(x::$T, b)
                detail.$set_signal_blocked_name(x._internal, b)
            end
        )))

        get_signal_blocked_name = :get_signal_ * snake_case * :_blocked

        push!(out.args, esc(:(
            function $get_signal_blocked_name(x::$T)
                return detail.$get_signal_blocked_name(x._internal)
            end
        )))

        push!(out.args, esc(:(export $connect_signal_name)))
        push!(out.args, esc(:(export $disconnect_signal_name)))
        push!(out.args, esc(:(export $set_signal_blocked_name)))
        push!(out.args, esc(:(export $get_signal_blocked_name)))
        push!(out.args, esc(:(export $emit_signal_name)))

        return out
    end

    macro add_signal_switched(T)

        out = Expr(:block)
        snake_case = :switched
        Return_t = Cvoid

        connect_signal_name = :connect_signal_ * snake_case * :!

        push!(out.args, esc(:(
            function $connect_signal_name(f, x::$T)
                typed_f = TypedFunction(f, $Return_t, ($T,))
                detail.$connect_signal_name(x._internal, function(x)
                    typed_f($T(x[1][]))
                end)
            end
        )))

        push!(out.args, esc(:(
            function $connect_signal_name(f, x::$T, data::Data_t) where Data_t
                typed_f = TypedFunction(f, $Return_t, ($T, Data_t))
                detail.$connect_signal_name(x._internal, function(x)
                    typed_f($T(x[1][]), data)
                end)
            end
        )))

        emit_signal_name = :emit_signal_ * snake_case

        push!(out.args, esc(:(
            function $emit_signal_name(x::$T) ::$Return_t
                return convert($Return_t, detail.$emit_signal_name(x._internal, nothing))
            end
        )))

        disconnect_signal_name = :disconnect_signal_ * snake_case * :!

        push!(out.args, esc(:(
            function $disconnect_signal_name(x::$T)
                detail.$disconnect_signal_name(x._internal)
            end
        )))

        set_signal_blocked_name = :set_signal_ * snake_case * :_blocked * :!

        push!(out.args, esc(:(
            function $set_signal_blocked_name(x::$T, b)
                detail.$set_signal_blocked_name(x._internal, b)
            end
        )))

        get_signal_blocked_name = :get_signal_ * snake_case * :_blocked

        push!(out.args, esc(:(
            function $get_signal_blocked_name(x::$T)
                return detail.$get_signal_blocked_name(x._internal)
            end
        )))

        push!(out.args, esc(:(export $connect_signal_name)))
        push!(out.args, esc(:(export $disconnect_signal_name)))
        push!(out.args, esc(:(export $set_signal_blocked_name)))
        push!(out.args, esc(:(export $get_signal_blocked_name)))
        push!(out.args, esc(:(export $emit_signal_name)))

        return out
    end

    macro add_signal_selection_changed(T)

        snake_case = :selection_changed

        Arg1_t = Int64
        arg1_name = :position

        Arg2_t = Int64
        arg2_name = :n_items

        Return_t = Cvoid

        out = Expr(:block)

        connect_signal_name = :connect_signal_ * snake_case * :!

        push!(out.args, esc(:(
            function $connect_signal_name(f, x::$T)
                typed_f = TypedFunction(f, $Return_t, ($T, $Arg1_t, $Arg2_t))
                detail.$connect_signal_name(x._internal, function(x)
                    typed_f($T(x[1][]), to_julia_index(x[2]), x[3])
                end)
            end
        )))

        push!(out.args, esc(:(
            function $connect_signal_name(f, x::$T, data::Data_t) where Data_t
                typed_f = TypedFunction(f, $Return_t, ($T, $Arg1_t, $Arg2_t, Data_t))
                detail.$connect_signal_name(x._internal, function(x)
                    typed_f($T(x[1][]), to_julia_index(x[2]), x[3], data)
                end)
            end
        )))

        emit_signal_name = :emit_signal_ * snake_case

        push!(out.args, esc(:(
            function $emit_signal_name(x::$T, $arg1_name::$Arg1_t, $arg2_name::$Arg2_t) ::$Return_t
                return convert($Return_t, detail.$emit_signal_name(x._internal, from_julia_index($arg1_name), $arg2_name))
            end
        )))

        disconnect_signal_name = :disconnect_signal_ * snake_case * :!

        push!(out.args, esc(:(
            function $disconnect_signal_name(x::$T)
                detail.$disconnect_signal_name(x._internal)
            end
        )))

        set_signal_blocked_name = :set_signal_ * snake_case * :_blocked * :!

        push!(out.args, esc(:(
            function $set_signal_blocked_name(x::$T, b)
                detail.$set_signal_blocked_name(x._internal, b)
            end
        )))

        get_signal_blocked_name = :get_signal_ * snake_case * :_blocked

        push!(out.args, esc(:(
            function $get_signal_blocked_name(x::$T)
                return detail.$get_signal_blocked_name(x._internal)
            end
        )))

        push!(out.args, esc(:(export $connect_signal_name)))
        push!(out.args, esc(:(export $disconnect_signal_name)))
        push!(out.args, esc(:(export $set_signal_blocked_name)))
        push!(out.args, esc(:(export $get_signal_blocked_name)))
        push!(out.args, esc(:(export $emit_signal_name)))

        return out
    end

    macro add_key_event_controller_signal(T, name, Return_t)

        out = Expr(:block)
        snake_case = name

        connect_signal_name = :connect_signal_ * snake_case * :!

        Arg1_t = Cuint
        Arg2_t = Cuint
        Arg3_t = detail._ModifierState

        arg1_name = :key_code
        arg2_name = :key_value
        arg3_name = :modifiers

        push!(out.args, esc(:(
            function $connect_signal_name(f, x::$T)
                typed_f = TypedFunction(f, $Return_t, ($T, $Arg1_t, $Arg3_t))
                detail.$connect_signal_name(x._internal, function(x)
                    typed_f($T(x[1][]), x[2], x[4])
                    return false
                end)
            end
        )))

        push!(out.args, esc(:(
            function $connect_signal_name(f, x::$T, data::Data_t) where Data_t
                typed_f = TypedFunction(f, $Return_t, ($T, $Arg1_t, $Arg3_t, Data_t))
                detail.$connect_signal_name(x._internal, function(x)
                    typed_f($T(x[1][]), x[2], x[4], data)
                    return false
                end)
            end
        )))

        emit_signal_name = :emit_signal_ * snake_case

        push!(out.args, esc(:(
            function $emit_signal_name(x::$T, $arg1_name::$Arg1_t, $arg3_name::$Arg3_t) ::$Return_t
                return convert($Return_t, detail.$emit_signal_name(x._internal, $arg1_name, $arg3_name))
            end
        )))

        disconnect_signal_name = :disconnect_signal_ * snake_case * :!

        push!(out.args, esc(:(
            function $disconnect_signal_name(x::$T)
                detail.$disconnect_signal_name(x._internal)
            end
        )))

        set_signal_blocked_name = :set_signal_ * snake_case * :_blocked * :!

        push!(out.args, esc(:(
            function $set_signal_blocked_name(x::$T, b)
                detail.$set_signal_blocked_name(x._internal, b)
            end
        )))

        get_signal_blocked_name = :get_signal_ * snake_case * :_blocked

        push!(out.args, esc(:(
            function $get_signal_blocked_name(x::$T)
                return detail.$get_signal_blocked_name(x._internal)
            end
        )))

        push!(out.args, esc(:(export $connect_signal_name)))
        push!(out.args, esc(:(export $disconnect_signal_name)))
        push!(out.args, esc(:(export $set_signal_blocked_name)))
        push!(out.args, esc(:(export $get_signal_blocked_name)))
        push!(out.args, esc(:(export $emit_signal_name)))

        return out
    end

    macro add_notebook_signal(T, snake_case)

        out = Expr(:block)

        Return_t = Cvoid
        connect_signal_name = :connect_signal_ * snake_case * :!

        push!(out.args, esc(:(
            function $connect_signal_name(f, x::$T)
                typed_f = TypedFunction(f, $Return_t, ($T, Integer))
                detail.$connect_signal_name(x._internal, function(x)
                    typed_f($T(x[1][]), to_julia_index(x[3]))
                end)
            end
        )))

        push!(out.args, esc(:(
            function $connect_signal_name(f, x::$T, data::Data_t) where Data_t
                typed_f = TypedFunction(f, $Return_t, ($T, Integer, Data_t))
                detail.$connect_signal_name(x._internal, function(x)
                    typed_f($T(x[1][]), to_julia_index(x[3]), data)
                end)
            end
        )))

        emit_signal_name = :emit_signal_ * snake_case

        push!(out.args, esc(:(
            function $emit_signal_name(x::$T, page_index::Integer) ::$Return_t
                return convert($Return_t, detail.$emit_signal_name(x._internal, from_julia_index(page_index)))
            end
        )))

        disconnect_signal_name = :disconnect_signal_ * snake_case * :!

        push!(out.args, esc(:(
            function $disconnect_signal_name(x::$T)
                detail.$disconnect_signal_name(x._internal)
            end
        )))

        set_signal_blocked_name = :set_signal_ * snake_case * :_blocked * :!

        push!(out.args, esc(:(
            function $set_signal_blocked_name(x::$T, b)
                detail.$set_signal_blocked_name(x._internal, b)
            end
        )))

        get_signal_blocked_name = :get_signal_ * snake_case * :_blocked

        push!(out.args, esc(:(
            function $get_signal_blocked_name(x::$T)
                return detail.$get_signal_blocked_name(x._internal)
            end
        )))

        push!(out.args, esc(:(export $connect_signal_name)))
        push!(out.args, esc(:(export $disconnect_signal_name)))
        push!(out.args, esc(:(export $set_signal_blocked_name)))
        push!(out.args, esc(:(export $get_signal_blocked_name)))
        push!(out.args, esc(:(export $emit_signal_name)))

        return out
    end

####### theme.jl

    @export_enum Theme begin
        THEME_DEFAULT_LIGHT
        THEME_DEFAULT_DARK
        THEME_HIGH_CONTRAST_LIGHT
        THEME_HIGH_CONTRAST_DARK
    end

####### application.jl

    @export_type Application SignalEmitter
    @export_type Action SignalEmitter

    const ApplicationID = String;
    export ApplicationID

    Application(id::String; allow_multiple_instances = false) = Application(detail._Application(id, allow_multiple_instances))

    run!(app::Application) ::Cint = Mousetrap.detail.run!(app._internal)
    export run!

    @export_function Application quit! Cvoid
    @export_function Application hold! Cvoid
    @export_function Application release! Cvoid
    @export_function Application get_is_holding Bool
    @export_function Application mark_as_busy! Cvoid
    @export_function Application unmark_as_busy! Cvoid
    @export_function Application get_is_marked_as_busy Bool
    @export_function Application get_id String
    @export_function Application get_current_theme Theme
    @export_function Application set_current_theme! Cvoid Theme theme

    add_action!(app::Application, action::Action) = detail.add_action!(app._internal, action._internal)
    export add_action!

    get_action(app::Application, id::String) ::Action = Action(detail.get_action(app._internal, id))
    export get_action

    @export_function Application remove_action! Cvoid String id
    @export_function Application has_action Bool String id

    @add_signal_activate Application
    @add_signal_shutdown Application

    function main(f, application_id::String = "com.julia.mousetrap")
        app = Application(application_id)
        typed_f = TypedFunction(f, Any, (Application,))
        connect_signal_activate!(app)  do app::Application
            try
                typed_f(app)
            catch(exception)
                printstyled(stderr, "[ERROR] "; bold = true, color = :red)
                printstyled(stderr, "In Mousetrap.main: "; bold = true)
                Base.showerror(stderr, exception, catch_backtrace())
                print(stderr, "\n")
                quit!(app)
            end
            return nothing
        end
        return run!(app)
    end
    export main

    Base.show(io::IO, x::Application) = show_aux(io, x, :is_holding, :is_marked_as_busy)

####### window.jl

    @export_enum WindowCloseRequestResult begin
        WINDOW_CLOSE_REQUEST_RESULT_ALLOW_CLOSE
        WINDOW_CLOSE_REQUEST_RESULT_PREVENT_CLOSE
    end

    @export_type Window Widget
    @declare_native_widget Window

    Window(app::Application) = Window(detail._Window(app._internal))

    function set_application!(window::Window, app::Application)
        detail.set_application!(window._internal, app._internal)
    end
    export set_application!

    @export_function Window set_maximized! Cvoid Bool b
    @export_function Window set_fullscreen! Cvoid Bool b
    @export_function Window set_minimized! Cvoid Bool b
    @export_function Window present! Cvoid
    @export_function Window set_hide_on_close! Cvoid Bool b
    @export_function Window get_hide_on_close Bool
    @export_function Window close! Cvoid
    @export_function Window destroy! Cvoid
    @export_function Window get_is_closed Bool

    function set_child!(window::Window, child::Widget)
        detail.set_child!(window._internal, as_widget_pointer(child))
    end
    export set_child!

    @export_function Window remove_child! Cvoid
    @export_function Window set_destroy_with_parent! Cvoid Bool n
    @export_function Window get_destroy_with_parent Bool
    @export_function Window set_title! Cvoid String title
    @export_function Window get_title String

    function get_header_bar(window::Window) ::HeaderBar
        return HeaderBar(detail.get_header_bar(window._internal))
    end
    export get_header_bar

    @export_function Window set_is_modal! Cvoid Bool b
    @export_function Window get_is_modal Bool

    function set_transient_for!(self::Window, other::Window)
        detail.set_transient_for!(self._internal, other._internal)
    end
    export set_transient_for!

    @export_function Window set_is_decorated! Cvoid Bool b
    @export_function Window get_is_decorated Bool
    @export_function Window set_has_close_button! Cvoid Bool b
    @export_function Window get_has_close_button Bool
    @export_function Window set_startup_notification_identifier! Cvoid String id
    @export_function Window set_focus_visible! Cvoid Bool b
    @export_function Window get_focus_visible Bool

    function set_default_widget!(window::Window, widget::Widget)
        detail.set_default_widget!(window._internal, as_widget_pointer(widget))
    end
    export set_default_widget!

    @add_widget_signals Window
    @add_signal_close_request Window
    @add_signal_activate_default_widget Window
    @add_signal_activate_focused_widget Window

    Base.show(io::IO, x::Window) = show_aux(io, x, :title)

####### action.jl

    const ShortcutTrigger = String
    export ShortcutTrigger

    Action(id::String, app::Application) = Action(detail._Action(id, app._internal.cpp_object))
    function Action(f, id::String, app::Application)
        out = Action(id, app)
        set_function!(f, out)
        return out
    end

    @export_function Action get_id String
    @export_function Action activate! Cvoid
    @export_function Action add_shortcut! Cvoid ShortcutTrigger shortcut

    get_shortcuts(action::Action) ::Vector{String} = detail.get_shortcuts(action._internal)[]
    export get_shortcuts

    @export_function Action clear_shortcuts! Cvoid
    @export_function Action set_enabled! Cvoid Bool b
    @export_function Action get_enabled Bool

    function set_function!(f, action::Action, data::Data_t) where Data_t
        typed_f = TypedFunction(f, Cvoid, (Action, Data_t))
        detail.set_function!(action._internal, function (internal_ref)
            typed_f(Action(internal_ref[]), data)
        end)
    end

    function set_function!(f, action::Action)
        typed_f = TypedFunction(f, Cvoid, (Action,))
        detail.set_function!(action._internal, function (internal_ref)
            typed_f(Action(internal_ref[]))
        end)
    end
    export set_function!

    @add_signal_activated Action

    Base.show(io::IO, x::Action) = show_aux(io, x, :id, :enabled)

####### adjustment.jl

    @export_type Adjustment SignalEmitter

    function Adjustment(value::Number, lower::Number, upper::Number, increment::Number)
        return Adjustment(detail._Adjustment(
            convert(Cfloat, value),
            convert(Cfloat, lower),
            convert(Cfloat, upper),
            convert(Cfloat, increment)
        ));
    end

    Adjustment(internal::Ptr{Cvoid}) = Adjustment(detail._Adjustment(internal))

    @export_function Adjustment get_lower Cfloat
    @export_function Adjustment get_upper Cfloat
    @export_function Adjustment get_value Cfloat
    @export_function Adjustment get_step_increment Cfloat

    @export_function Adjustment set_lower! Cvoid Number => Cfloat value
    @export_function Adjustment set_upper! Cvoid Number => Cfloat value
    @export_function Adjustment set_value! Cvoid Number => Cfloat value
    @export_function Adjustment set_step_increment! Cvoid Number => Cfloat value

    @add_signal_value_changed Adjustment
    @add_signal_properties_changed Adjustment

    Base.show(io::IO, x::Adjustment) = show_aux(io, x, :value, :lower, :upper, :step_increment)

####### alignment.jl

    @export_enum Alignment begin
        ALIGNMENT_START
        ALIGNMENT_CENTER
        ALIGNMENT_END
    end

####### orientation.jl

    @export_enum Orientation begin
        ORIENTATION_HORIZONTAL
        ORIENTATION_VERTICAL
    end

####### cursor_type.jl

    @export_enum CursorType begin
        CURSOR_TYPE_NONE
        CURSOR_TYPE_DEFAULT
        CURSOR_TYPE_HELP
        CURSOR_TYPE_POINTER
        CURSOR_TYPE_CONTEXT_MENU
        CURSOR_TYPE_PROGRESS
        CURSOR_TYPE_WAIT
        CURSOR_TYPE_CELL
        CURSOR_TYPE_CROSSHAIR
        CURSOR_TYPE_TEXT
        CURSOR_TYPE_MOVE
        CURSOR_TYPE_NOT_ALLOWED
        CURSOR_TYPE_GRAB
        CURSOR_TYPE_GRABBING
        CURSOR_TYPE_ALL_SCROLL
        CURSOR_TYPE_ZOOM_IN
        CURSOR_TYPE_ZOOM_OUT
        CURSOR_TYPE_COLUMN_RESIZE
        CURSOR_TYPE_ROW_RESIZE
        CURSOR_TYPE_NORTH_RESIZE
        CURSOR_TYPE_NORTH_EAST_RESIZE
        CURSOR_TYPE_EAST_RESIZE
        CURSOR_TYPE_SOUTH_EAST_RESIZE
        CURSOR_TYPE_SOUTH_RESIZE
        CURSOR_TYPE_SOUTH_WEST_RESIZE
        CURSOR_TYPE_WEST_RESIZE
        CURSOR_TYPE_NORTH_WEST_RESIZE
    end

    const CURSOR_TYPE_HORIZONTAL_RESIZE = CURSOR_TYPE_ROW_RESIZE
    const CURSOR_TYPE_VERTICAL_RESIZE = CURSOR_TYPE_COLUMN_RESIZE

####### color.jl

    abstract type Color end

    mutable struct RGBA <: Color
        r::Cfloat
        g::Cfloat
        b::Cfloat
        a::Cfloat
    end
    export RGBA

    function RGBA(r::AbstractFloat, g::AbstractFloat, b::AbstractFloat, a::AbstractFloat)
        return RBGA(
            convert(Cfloat, r),
            convert(Cfloat, g),
            convert(Cfloat, b),
            convert(Cfloat, a)
        )
    end

    mutable struct HSVA <: Color
        h::Cfloat
        s::Cfloat
        v::Cfloat
        a::Cfloat
    end
    export HSVA

    function HSVA(h::AbstractFloat, s::AbstractFloat, v::AbstractFloat, a::AbstractFloat)
        return HSVA(
            convert(Cfloat, h),
            convert(Cfloat, s),
            convert(Cfloat, v),
            convert(Cfloat, a)
        )
    end

    import Base.==
    ==(x::RGBA, y::RGBA) = x.r == y.r && x.g == y.g && x.b == y.b && x.a == y.a
    function ==(x::HSVA, y::HSVA)
        hue_equal = x.h == y.h || abs(x.h - y.h) == 1
        return hue_equal && x.s == y.s && x.v == y.v && x.a == y.a
    end

    import Base.!=
    !=(x::RGBA, y::RGBA) = !(x == y)
    !=(x::HSVA, y::HSVA) = !(x == y)

    rgba_to_hsva(rgba::RGBA) ::HSVA = detail.rgba_to_hsva(rgba)
    export rgba_to_hsva

    hsva_to_rgba(hsva::HSVA) ::RGBA = detail.hsva_to_rgba(hsva)
    export hsva_to_rgba

    Base.convert(::Type{HSVA}, rgba::RGBA) = rgba_to_hsva(rbga)
    Base.convert(::Type{RGBA}, hsva::HSVA) = hsva_to_rgba(hsva)

    rgba_to_html_code(rgba::RGBA) = convert(String, detail.rgba_to_html_code(rgba))
    export rgba_to_html_code

    html_code_to_rgba(code::String) ::RGBA = detail.html_code_to_rgba(code)
    export html_code_to_rgba

    is_valid_html_code(code::String) ::Bool = detail.is_valid_html_code(code)
    export is_valid_html_code

    Base.show(io::IO, x::RGBA) = print(io, "RGBA($(x.r), $(x.g), $(x.b), $(x.a))")
    Base.show(io::IO, x::HSVA) = print(io, "HSVA($(x.h), $(x.s), $(x.v), $(x.a))")

####### icon.jl

    @export_type IconTheme
    IconTheme(window::Window) = IconTheme(detail._IconTheme(window._internal))

    const IconID = String
    export IconID

    @export_type Icon
    Icon() = Icon(detail._Icon())

    function Icon(path::String)
        out = Icon()
        create_from_file!(out, path)
        return out
    end

    function Icon(theme::IconTheme, id::IconID, square_resolution::Integer)
        out = Icon()
        create_from_theme!(out, theme, id, square_resolution)
        return out
    end

    # Icon

    @export_function Icon create_from_file! Bool String path

    function create_from_theme!(icon::Icon, theme::IconTheme, id::IconID, square_resolution::Integer, scale::Integer = 1) ::Bool
        detail.create_from_theme!(icon._internal, theme._internal.cpp_object, id, UInt64(square_resolution), UInt64(scale))
    end
    export create_from_theme!

    @export_function Icon get_name IconID

    import Base.==
    ==(a::Icon, b::Icon) = detail.compare_icons(a._internal, b_internal)

    import Base.!=
    !=(a::Icon, b::Icon) = !(a == b)

    @export_function Icon get_size Vector2i

    Base.show(io::IO, x::Icon) = show_aux(io, x, :name)

    # IconTheme

    function get_icon_names(theme::IconTheme) ::Vector{String}
        return detail.get_icon_names(theme._internal)
    end
    export get_icon_names

    has_icon(theme::IconTheme, icon::Icon) = detail.has_icon_icon(theme._internal, icon._internal)
    has_icon(theme::IconTheme, id::IconID) = detail.has_icon_id(theme._internal, id)
    export has_icon

    @export_function IconTheme add_resource_path! Cvoid String path
    @export_function IconTheme set_resource_path! Cvoid String path

    Base.show(io::IO, x::IconTheme) = show_aux(io, x)

####### image.jl

    @export_enum InterpolationType begin
        INTERPOLATION_TYPE_NEAREST
        INTERPOLATION_TYPE_TILES
        INTERPOLATION_TYPE_BILINEAR
        INTERPOLATION_TYPE_HYPERBOLIC
    end

    @export_type Image
    Image() = Image(detail._Image())
    Image(path::String) = Image(detail._Image(path))
    Image(width::Integer, height::Integer, color::RGBA = RGBA(0, 0, 0, 1)) = Image(detail._Image(UInt64(width), UInt64(height), color))

    function create!(image::Image, width::Integer, height::Integer, color::RGBA = RGBA(0, 0, 0, 1))
        detail.create!(image._internal, UInt64(width), UInt64(height), color)
    end
    export create!

    @export_function Image create_from_file! Bool String path
    @export_function Image save_to_file Bool String path
    @export_function Image get_n_pixels Int64
    @export_function Image get_size Vector2i

    function as_scaled(image::Image, size_x::Integer, size_y::Integer, interpolation::InterpolationType)
        return Image(detail.as_scaled(image._internal, UInt64(size_x), UInt64(size_y), interpolation))
    end
    export as_scaled

    function as_cropped(image::Image, offset_x::Signed, offset_y::Signed, new_width::Integer, new_height::Integer)
        return Image(detail.as_cropped(image._internal, offset_x, offset_y, UInt64(new_width), UInt64(new_height)))
    end
    export as_cropped

    function as_flipped(image::Image, flip_horizontally::Bool, flip_vertically::Bool)
        return Image(detail.as_flipped(image._internal, flip_horizontally, flip_vertically))
    end
    export as_flipped

    function set_pixel!(image::Image, x::Integer, y::Integer, color::RGBA)
        detail.set_pixel_rgba!(image._internal, from_julia_index(x), from_julia_index(y), color)
    end
    function set_pixel!(image::Image, x::Integer, y::Integer, color::HSVA)
        detail.set_pixel_hsva!(image._internal, from_julia_index(x), from_julia_index(y), color)
    end
    export set_pixel!

    function get_pixel(image::Image, x::Integer, y::Integer) ::RGBA
        return detail.get_pixel(image._internal, from_julia_index(x), from_julia_index(y))
    end
    export get_pixel

    Base.show(io::IO, x::Image) = show_aux(io, x, :size)

####### key_file.jl

    @export_type KeyFile SignalEmitter
    KeyFile() = KeyFile(detail._KeyFile())
    KeyFile(path::String) = KeyFile(detail._KeyFile(path))

    const GroupID = String
    export GroupID

    const KeyID = String
    export KeyID

    @export_function KeyFile as_string String
    @export_function KeyFile create_from_file! Bool String path
    @export_function KeyFile create_from_string! Bool String file
    @export_function KeyFile save_to_file Bool String path
    @export_function KeyFile get_groups Vector{GroupID}
    @export_function KeyFile get_keys Vector{KeyID} GroupID group
    @export_function KeyFile has_key Bool GroupID group KeyID key
    @export_function KeyFile has_group Bool GroupID group

    set_comment_above!(file::KeyFile, group::GroupID, key::KeyID, comment::String) = detail.set_comment_above_key!(file._internal, group, key, comment)
    set_comment_above!(file::KeyFile, group::GroupID, comment::String) = detail.set_comment_above_group!(file._internal, group, comment)
    export set_comment_above!

    get_comment_above(file::KeyFile, group::GroupID) ::String = detail.get_comment_above_group(file._internal, group)
    get_comment_above(file::KeyFile, group::GroupID, key::KeyID) ::String = detail.get_comment_above_key(file._internal, group, key)
    export get_comment_above

    export set_value!
    export get_value

    function set_value!(file::KeyFile, group::GroupID, key::KeyID, value::Bool)
        detail.set_value_as_bool!(file._internal, group, key, value)
    end

    function set_value!(file::KeyFile, group::GroupID, key::KeyID, value::AbstractFloat)
        detail.set_value_as_double!(file._internal, group, key, convert(Cdouble, value))
    end

    function set_value!(file::KeyFile, group::GroupID, key::KeyID, value::Signed)
        detail.set_value_as_int!(file._internal, group, key, convert(Cint, value))
    end

    function set_value!(file::KeyFile, group::GroupID, key::KeyID, value::Unsigned)
        detail.set_value_as_uint!(file._internal, group, key, convert(Cuint, value))
    end

    function set_value!(file::KeyFile, group::GroupID, key::KeyID, value::String)
        detail.set_value_as_string!(file._internal, group, key, value)
    end

    function set_value!(file::KeyFile, group::GroupID, key::KeyID, value::RGBA)
        detail.set_value_as_rgba!(file._internal, group, key, value)
    end

    function set_value!(file::KeyFile, group::GroupID, key::KeyID, value::HSVA)
        detail.set_value_as_hsva!(file._internal, group, key, value)
    end

    function set_value!(file::KeyFile, group::GroupID, key::KeyID, value::Image)
       detail.set_value_as_image!(file._internal, group, key, value._internal)
    end

    function set_value!(file::KeyFile, group::GroupID, key::KeyID, value::Vector{Bool})
        detail.set_value_as_bool_list!(file._internal, group, key, value)
    end

    function set_value!(file::KeyFile, group::GroupID, key::KeyID, value::Vector{<: AbstractFloat})
        vec::Vector{Cdouble} = []
        for x in value
            push!(vec, convert(Cdouble, x))
        end
        detail.set_value_as_double_list!(file._internal, group, key, vec)
    end

    function set_value!(file::KeyFile, group::GroupID, key::KeyID, value::Vector{<: Signed})
        vec::Vector{Cint} = []
        for x in value
            push!(vec, convert(Cint, x))
        end
        detail.set_value_as_int_list!(file._internal, group, key, vec)
    end

    function set_value!(file::KeyFile, group::GroupID, key::KeyID, value::Vector{<: Unsigned})
        vec::Vector{Cuint} = []
        for x in value
            push!(vec, convert(Cuint, x))
        end
        detail.set_value_as_uint_list!(file._internal, group, key, vec)
    end

    function set_value!(file::KeyFile, group::GroupID, key::KeyID, value::Vector{String})
        detail.set_value_as_string_list!(file._internal, group, key, value)
    end

    ##

    function get_value(file::KeyFile, group::GroupID, key::KeyID, ::Type{Bool})
        return detail.get_value_as_bool(file._internal, group, key)
    end

    function get_value(file::KeyFile, group::GroupID, key::KeyID, ::Type{<: AbstractFloat})
        return detail.get_value_as_double(file._internal, group, key)
    end

    function get_value(file::KeyFile, group::GroupID, key::KeyID, ::Type{<: Signed})
        return detail.get_value_as_int(file._internal, group, key)
    end

    function get_value(file::KeyFile, group::GroupID, key::KeyID, ::Type{<: Unsigned})
        return detail.get_value_as_uint(file._internal, group, key)
    end

    function get_value(file::KeyFile, group::GroupID, key::KeyID, ::Type{String})
        return detail.get_value_as_string(file._internal, group, key)
    end

    function get_value(file::KeyFile, group::GroupID, key::KeyID, ::Type{RGBA})
        return detail.get_value_as_rgba(file._internal, group, key)
    end

    function get_value(file::KeyFile, group::GroupID, key::KeyID, ::Type{HSVA})
        return detail.get_value_as_hsva(file._internal, group, key)
    end

    function get_value(file::KeyFile, group::GroupID, key::KeyID, ::Type{Image})
        return Image(detail.get_value_as_image(file._internal, group, key))
    end

    function get_value(file::KeyFile, group::GroupID, key::KeyID, ::Type{Vector{Bool}})
        return convert(Vector{Bool}, detail.get_value_as_bool_list(file._internal, group, key))
    end

    function get_value(file::KeyFile, group::GroupID, key::KeyID, ::Type{Vector{T}}) where T <: AbstractFloat
        return convert(Vector{T}, detail.get_value_as_double_list(file._internal, group, key))
    end

    function get_value(file::KeyFile, group::GroupID, key::KeyID, ::Type{Vector{T}}) where T <: Signed
        return convert(Vector{T}, detail.get_value_as_int_list(file._internal, group, key))
    end

    function get_value(file::KeyFile, group::GroupID, key::KeyID, ::Type{Vector{T}}) where T <: Unsigned
        return convert(Vector{T}, detail.get_value_as_uint_list(file._internal, group, key))
    end

    function get_value(file::KeyFile, group::GroupID, key::KeyID, ::Type{Vector{String}})
        return convert(Vector{String}, detail.get_value_as_string_list(file._internal, group, key))
    end

    Base.show(io::IO, x::KeyFile) = show_aux(io, x, :groups)

####### file_descriptor.jl

    @export_type FileMonitor SignalEmitter
    @export_type FileDescriptor SignalEmitter

    # Monitor

    @export_enum FileMonitorEvent begin
        FILE_MONITOR_EVENT_CHANGED
        FILE_MONITOR_EVENT_CHANGES_DONE_HINT
        FILE_MONITOR_EVENT_DELETED
        FILE_MONITOR_EVENT_CREATED
        FILE_MONITOR_EVENT_ATTRIBUTE_CHANGED
        FILE_MONITOR_EVENT_RENAMED
        FILE_MONITOR_EVENT_MOVED_IN
        FILE_MONITOR_EVENT_MOVED_OUT
    end

    @export_function FileMonitor cancel! Cvoid
    @export_function FileMonitor is_cancelled Bool

    function on_file_changed!(f, monitor::FileMonitor, data::Data_t) where Data_t
        typed_f = TypedFunction(f, Cvoid, (FileMonitor, FileMonitorEvent, FileDescriptor, FileDescriptor, Data_t))
        detail.on_file_changed!(monitor._internal, function(monitor_ref, event, self_descriptor_internal::Ptr{Cvoid}, other_descriptor_internal::Ptr{Cvoid})
            typed_f(FileMonitor(monitor_ref[]), event, FileDescriptor(self_descriptor_internal), FileDescriptor(other_descriptor_internal), data)
        end)
    end
    function on_file_changed!(f, monitor::FileMonitor)
        typed_f = TypedFunction(f, Cvoid, (FileMonitor, FileMonitorEvent, FileDescriptor, FileDescriptor))
        detail.on_file_changed!(monitor._internal, function(monitor_ref, event, self_descriptor_internal::Ptr{Cvoid}, other_descriptor_internal::Ptr{Cvoid})
            typed_f(FileMonitor(monitor_ref[]), event, FileDescriptor(self_descriptor_internal), FileDescriptor(other_descriptor_internal))
        end)
    end
    export on_file_changed!

    Base.show(io::IO, x::FileMonitor) = print(io, "FileMonitor(cancelled = $(is_cancelled(x)))")

    # Descriptor

    FileDescriptor(internal::Ptr{Cvoid}) = FileDescriptor(detail._FileDescriptor(internal))
    FileDescriptor(path::String) = FileDescriptor(detail._FileDescriptor(path))

    import Base.==
    ==(a::FileDescriptor, b::FileDescriptor) = detail.file_descriptor_equal(a._internal, b._internal)

    import Base.!=
    !=(a::FileDescriptor, b::FileDescriptor) = !(a == b)

    @export_function FileDescriptor create_from_path! Bool String path
    @export_function FileDescriptor create_from_uri! Bool String uri
    @export_function FileDescriptor get_name String
    @export_function FileDescriptor get_path String
    @export_function FileDescriptor get_uri String

    get_path_relative_to(self::FileDescriptor, other::FileDescriptor) = detail.get_path_relative_to(self._internal, other._internal)
    export get_path_relative_to

    get_parent(self::FileDescriptor) = FileDescriptor(detail.get_parent(self._internal))
    export get_parent

    @export_function FileDescriptor get_file_extension String
    @export_function FileDescriptor exists Bool
    @export_function FileDescriptor is_folder Bool
    @export_function FileDescriptor is_file Bool
    @export_function FileDescriptor is_symlink Bool

    read_symlink(self::FileDescriptor) = FileDescriptor(detail.read_symlink(self._internal))
    export read_symlink

    @export_function FileDescriptor is_executable Bool
    @export_function FileDescriptor get_content_type String
    @export_function FileDescriptor query_info String String info_id

    create_monitor(descriptor::FileDescriptor) ::FileMonitor = FileMonitor(detail._FileMonitor(detail.create_monitor(descriptor._internal)))
    export create_monitor

    function get_children(descriptor::FileDescriptor; recursive::Bool = false) ::Vector{FileDescriptor}
        children::Vector{Ptr{Cvoid}} = detail.get_children(descriptor._internal, recursive)
        return FileDescriptor[FileDescriptor(ptr) for ptr in children]
    end
    export get_children

    # File System

    create_file_at!(destination::FileDescriptor; replace::Bool = false) ::Bool = detail.create_file_at!(destination._internal, replace)
    export create_file_at!

    create_directory_at!(destination::FileDescriptor) ::Bool = detail.create_directory_at!(destination._internal)
    export create_directory_at!

    delete_at!(file::FileDescriptor) ::Bool = detail.delete_at!(file._internal)
    export delete_at!

    function copy!(from::FileDescriptor, to::FileDescriptor, allow_overwrite::Bool; make_backup::Bool = false, follow_symlink::Bool = false) ::Bool
        detail.copy!(from._internal, to._internal, allow_overwrite, make_backup, follow_symlink)
    end
    export copy!

    function move!(from::FileDescriptor, to::FileDescriptor, allow_overwrite::Bool; make_backup::Bool = false, follow_symlink::Bool = false) ::Bool
        detail.move!(from._internal, to._internal, allow_overwrite, make_backup, follow_symlink)
    end
    export move!

    move_to_trash!(file::FileDescriptor) ::Bool = detail.move_to_trash!(file._internal)
    export move_to_trash!

    open_file(file::FileDescriptor) ::Cvoid = detail.open_file(file._internal)
    export open_file

    show_in_file_explorer(file::FileDescriptor) ::Cvoid = detail.show_in_file_explorer(file._internal)
    export show_in_file_explorer

    open_url(file::FileDescriptor) ::Cvoid = detail.open_url(file._internal)
    export open_url

    Base.show(io::IO, x::FileDescriptor) = show_aux(io, x, :path)

####### file_chooser.jl

    @export_type FileFilter SignalEmitter
    FileFilter(name::String) = FileFilter(detail._FileFilter(name))

    get_name(filter::FileFilter) ::String = detail.get_name(filter._internal)
    export get_name

    @export_function FileFilter add_allowed_pattern! Cvoid String pattern
    @export_function FileFilter add_allow_all_supported_image_formats! Cvoid
    @export_function FileFilter add_allowed_suffix! Cvoid String suffix
    @export_function FileFilter add_allowed_mime_type! Cvoid String mime_type_id

    @export_enum FileChooserAction begin
        FILE_CHOOSER_ACTION_OPEN_FILE
        FILE_CHOOSER_ACTION_OPEN_MULTIPLE_FILES
        FILE_CHOOSER_ACTION_SAVE
        FILE_CHOOSER_ACTION_SELECT_FOLDER
        FILE_CHOOSER_ACTION_SELECT_MULTIPLE_FOLDERS
    end

    @export_type FileChooser SignalEmitter
    FileChooser(action::FileChooserAction = FILE_CHOOSER_ACTION_OPEN_FILE, title::String = "") = FileChooser(detail._FileChooser(action, title))

    @export_function FileChooser set_accept_label! Cvoid String label
    @export_function FileChooser get_accept_label String
    @export_function FileChooser present! Cvoid
    @export_function FileChooser cancel! Cvoid
    @export_function FileChooser set_is_modal! Cvoid Bool modal
    @export_function FileChooser get_is_modal Bool
    @export_function FileChooser set_title! Cvoid String title
    @export_function FileChooser get_title String

    function on_accept!(f, chooser::FileChooser, data::Data_t) where Data_t
        typed_f = TypedFunction(f, Cvoid, (FileChooser, Vector{FileDescriptor}, Data_t))
        detail.on_accept!(chooser._internal, function(file_chooser_ref, descriptor_ptrs::Vector{Ptr{Cvoid}})
            descriptors = FileDescriptor[FileDescriptor(ptr) for ptr in descriptor_ptrs]
            typed_f(FileChooser(file_chooser_ref[]), descriptors, data)
        end)
    end
    function on_accept!(f, chooser::FileChooser)
        typed_f = TypedFunction(f, Cvoid, (FileChooser, Vector{FileDescriptor}))
        detail.on_accept!(chooser._internal, function(file_chooser_ref, descriptor_ptrs::Vector{Ptr{Cvoid}})
            descriptors = FileDescriptor[FileDescriptor(ptr) for ptr in descriptor_ptrs]
            typed_f(FileChooser(file_chooser_ref[]), descriptors)
        end)
    end
    export on_accept!

    function on_cancel!(f, chooser::FileChooser, data::Data_t) where Data_t
        typed_f = TypedFunction(f, Cvoid, (FileChooser, Data_t))
        detail.on_cancel!(chooser._internal, function(file_chooser_ref)
            typed_f(FileChooser(file_chooser_ref[]), data)
        end)
    end
    function on_cancel!(f, chooser::FileChooser)
        typed_f = TypedFunction(f, Cvoid, (FileChooser,))
        detail.on_cancel!(chooser._internal, function(file_chooser_ref)
            typed_f(FileChooser(file_chooser_ref[]))
        end)
    end
    export on_cancel!

    @export_function FileChooser set_file_chooser_action! Cvoid FileChooserAction action
    @export_function FileChooser get_file_chooser_action FileChooserAction

    add_filter!(chooser::FileChooser, filter::FileFilter) = detail.add_filter!(chooser._internal, filter._internal)
    export add_filter!

    clear_filters!(chooser::FileChooser) = detail.clear_filters!(chooser._internal)
    export clear_filters!

    set_initial_filter!(chooser::FileChooser, filter::FileFilter) = detail.set_initial_filter!(chooser._internal, filter._internal)
    export set_initial_filter!

    set_initial_file!(chooser::FileChooser, file::FileDescriptor) = detail.set_initial_file!(chooser._internal, file._internal)
    export set_initial_file!

    set_initial_folder!(chooser::FileChooser, folder::FileDescriptor) = detail.set_initial_file!(chooser._internal, folder._internal)
    export set_initial_folder!

    set_initial_name!(chooser::FileChooser, name::String) = detail.set_initial_name!(chooser._internal, name)
    export set_initial_name!

    Base.show(io::IO, x::FileChooser) = show_aux(io, x)

####### alert_dialog.jl

    @export_type AlertDialog SignalEmitter
    AlertDialog(message::String, detailed_message::String = "") = AlertDialog(detail._AlertDialog(message, detailed_message))

    function add_button!(alert_dialog::AlertDialog, label::String) ::Integer
        return to_julia_index(detail.add_button!(alert_dialog._internal, label))
    end
    export add_button!

    function set_default_button!(alert_dialog::AlertDialog, id::Integer)
        detail.set_default_button!(alert_dialog.AlertDialog, from_julia_index(id))
    end
    export set_default_button!

    function set_button_label!(alert_dialog::AlertDialog, id::Integer, label::String)
        detail.set_button_label!(alert_dialog._internal, from_julia_index(id), label)
    end
    export set_button_label!

    function get_button_label(alert_dialog::AlertDialog, id::Integer) ::String
        return detail.get_button_label(alert_dialog._internal, from_julia_index(id))
    end
    export get_button_label

    function set_extra_widget!(alert_dialog::AlertDialog, widget::Widget)
        detail.set_extra_widget!(alert_dialog._internal, as_widget_pointer(widget))
    end
    export set_extra_widget!

    @export_function AlertDialog remove_extra_widget! Cvoid
    @export_function AlertDialog get_n_buttons Integer
    @export_function AlertDialog get_message String
    @export_function AlertDialog set_message! Cvoid String message
    @export_function AlertDialog get_detailed_description String
    @export_function AlertDialog set_detailed_description! Cvoid String message
    @export_function AlertDialog set_is_modal! Cvoid Bool b
    @export_function AlertDialog get_is_modal Bool
    @export_function AlertDialog present! Cvoid
    @export_function AlertDialog close! Cvoid

    function on_selection!(f, dialog::AlertDialog, data::Data_t) where Data_t
        typed_f = TypedFunction(f, Cvoid, (AlertDialog, Integer, Data_t))
        detail.on_selection!(dialog._internal, function(dialog_ref, index)
        typed_f(AlertDialog(dialog_ref[]), convert(UInt32, to_julia_index(index)), data)
        end)
    end
    function on_selection!(f, dialog::AlertDialog)
        typed_f = TypedFunction(f, Cvoid, (AlertDialog, Signed))
        detail.on_selection!(dialog._internal, function(dialog_ref, index)
            typed_f(AlertDialog(dialog_ref[]), convert(UInt32, to_julia_index(index)))
        end)
    end
    export on_selection!

    Base.show(io::IO, x::AlertDialog) = show_aux(io, x)

####### popup_message.jl

    @export_type PopupMessage SignalEmitter
    PopupMessage(title::String) = PopupMessage(detail._PopupMessage(title, ""))
    PopupMessage(title::String, button_label::String) = PopupMessage(detail._PopupMessage(title, button_label))

    @export_function PopupMessage set_title! Cvoid String title
    @export_function PopupMessage get_title String
    @export_function PopupMessage set_button_label! Cvoid String title
    @export_function PopupMessage get_button_label String

    set_button_action!(popup_message::PopupMessage, action::Action) = detail.set_button_action!(popup_message._internal, action._internal)
    export set_button_action!

    @export_function PopupMessage get_button_action_id String
    @export_function PopupMessage set_is_high_priority! Cvoid Bool b
    @export_function PopupMessage get_is_high_priority Bool

    set_timeout!(popup_message::PopupMessage, duration::Time) = detail.set_timeout!(popup_message._internal, convert(Cfloat, as_microseconds(duration)))
    export set_timeout!

    get_timeout(popup_message::PopupMessage) ::Time = microseconds(detail.get_timeout(popup_message._internal))
    export get_timeout

    @add_signal_dismissed PopupMessage
    @add_signal_button_clicked PopupMessage

    Base.show(io::IO, x::PopupMessage) = show_aux(io, x, :title, :button_label, :is_high_priority, :timeout)

####### popup_message_overlay.jl

    @export_type PopupMessageOverlay Widget
    @declare_native_widget PopupMessageOverlay

    PopupMessageOverlay() = PopupMessageOverlay(detail._PopupMessageOverlay())

    function set_child!(overlay::PopupMessageOverlay, child::Widget)
        detail.set_child!(overlay._internal, as_widget_pointer(child))
    end
    export set_child!

    @export_function PopupMessageOverlay remove_child! Cvoid

    function show_message!(overlay::PopupMessageOverlay, popup_message::PopupMessage)
        detail.show_message!(overlay._internal, popup_message._internal)
    end
    export show_message!

    @add_widget_signals PopupMessageOverlay

    Base.show(io::IO, x::PopupMessageOverlay) = show_aux(io, x)

####### color_chooser.jl

    if detail.GTK_MINOR_VERSION >= 10

    @export_type ColorChooser SignalEmitter
    ColorChooser(title::String = "") = ColorChooser(detail._ColorChooser(title))

    get_color(color_chooser::ColorChooser) ::RGBA = detail.get_color(color_chooser._internal)
    export get_color

    present!(color_chooser::ColorChooser) = detail.present!(color_chooser._internal)
    export present!

    @export_function ColorChooser set_is_modal! Cvoid Bool b
    @export_function ColorChooser get_is_modal Bool
    @export_function ColorChooser set_title! Cvoid String title
    @export_function ColorChooser get_title String

    function on_accept!(f, chooser::ColorChooser, data::Data_t) where Data_t
        typed_f = TypedFunction(f, Cvoid, (ColorChooser, RGBA, Data_t))
        detail.on_accept!(chooser._internal, function(color_chooser_ref, rgba::RGBA)
            typed_f(ColorChooser(color_chooser_ref[]), rgba, data)
        end)
    end
    function on_accept!(f, chooser::ColorChooser)
        typed_f = TypedFunction(f, Cvoid, (ColorChooser, RGBA))
        detail.on_accept!(chooser._internal, function(color_chooser_ref, rgba::RGBA)
            typed_f(ColorChooser(color_chooser_ref[]), rgba)
        end)
    end
    export on_accept!

    function on_cancel!(f, chooser::ColorChooser, data::Data_t) where Data_t
        typed_f = TypedFunction(f, Cvoid, (ColorChooser, Data_t))
        detail.on_cancel!(chooser._internal, function(color_chooser_ref)
            typed_f(ColorChooser(color_chooser_ref[]), data)
        end)
    end
    function on_cancel!(f, chooser::ColorChooser)
        typed_f = TypedFunction(f, Cvoid, (ColorChooser,))
        detail.on_cancel!(chooser._internal, function(color_chooser_ref)
            typed_f(ColorChooser(color_chooser_ref[]))
        end)
    end
    export on_cancel!

    Base.show(io::IO, x::ColorChooser) = show_aux(io, x, :color)

    end # GTK_MINOR_VERSION >= 10

####### image_display.jl

    @export_type ImageDisplay Widget
    @declare_native_widget ImageDisplay

    ImageDisplay() = ImageDisplay(detail._ImageDisplay())
    ImageDisplay(path::String) = ImageDisplay(detail._ImageDisplay(path))
    ImageDisplay(image::Image) = ImageDisplay(detail._ImageDisplay(image._internal))
    ImageDisplay(icon::Icon) = ImageDisplay(detail._ImageDisplay(icon._internal))

    @export_function ImageDisplay create_from_file! Bool String path

    create_from_image!(image_display::ImageDisplay, image::Image) = detail.create_from_image!(image_display._internal, image._internal)
    export create_from_image!

    create_from_icon!(image_display::ImageDisplay, icon::Icon) = detail.create_from_icon!(image_display._internal, icon._internal)
    export create_from_icon!

    create_as_file_preview!(image_display::ImageDisplay, file::FileDescriptor) ::Bool = detail.create_as_file_preview!(image_display._internal, file._internal)
    export create_as_file_preview!

    @export_function ImageDisplay clear! Cvoid
    @export_function ImageDisplay set_scale! Cvoid Integer scale
    @export_function ImageDisplay get_scale Int64
    @export_function ImageDisplay get_size Vector2i

    @add_widget_signals ImageDisplay

    Base.show(io::IO, x::ImageDisplay) = show_aux(io, x, :size)

####### aspect_frame.jl

    @export_type AspectFrame Widget
    @declare_native_widget AspectFrame

    function AspectFrame(ratio::Number; child_x_alignment::AbstractFloat = 0.5, child_y_alignment::AbstractFloat = 0.5)
        return AspectFrame(detail._AspectFrame(convert(Cfloat, ratio), convert(Cfloat, child_x_alignment), convert(Cfloat, child_y_alignment)))
    end

    function AspectFrame(ratio::Number, child::Widget)
        out = AspectFrame(ratio)
        set_child!(out, child)
        return out
    end

    @export_function AspectFrame set_ratio! Cvoid AbstractFloat => Cfloat ratio
    @export_function AspectFrame get_ratio Cfloat
    @export_function AspectFrame set_child_x_alignment! Cvoid AbstractFloat => Cfloat alignment
    @export_function AspectFrame set_child_y_alignment! Cvoid AbstractFloat => Cfloat alignment
    @export_function AspectFrame get_child_x_alignment Cfloat
    @export_function AspectFrame get_child_y_alignment Cfloat

    @export_function AspectFrame remove_child! Cvoid

    set_child!(aspect_frame::AspectFrame, child::Widget) = detail.set_child!(aspect_frame._internal, as_widget_pointer(child))
    export set_child!

    Base.show(io::IO, x::AspectFrame) = show_aux(io, x, :ratio)

####### clamp_frame.jl

    @export_type ClampFrame Widget
    @declare_native_widget ClampFrame

    function ClampFrame(size::Number, orientation::Orientation = ORIENTATION_HORIZONTAL)
        out = ClampFrame(detail._ClampFrame(orientation))
        set_maximum_size!(out, size)
        return out
    end

    @export_function ClampFrame set_orientation! Cvoid Orientation orientation
    @export_function ClampFrame get_orientation Orientation
    @export_function ClampFrame set_maximum_size! Cvoid Number => Cfloat px
    @export_function ClampFrame get_maximum_size Cfloat

    @export_function ClampFrame remove_child! Cvoid

    set_child!(clamp_frame::ClampFrame, child::Widget) = detail.set_child!(clamp_frame._internal, as_widget_pointer(child))
    export set_child!

    Base.show(io::IO, x::ClampFrame) = show_aux(io, x, :maximum_size)

####### box.jl

    @export_type Box Widget
    @declare_native_widget Box

    Box(orientation::Orientation) = Box(detail._Box(orientation))

    function hbox(widgets::Widget...)
        out = Box(ORIENTATION_HORIZONTAL)
        for widget in widgets
            push_back!(out, widget)
        end
        return out
    end
    export hbox

    function vbox(widgets::Widget...)
        out = Box(ORIENTATION_VERTICAL)
        for widget in widgets
            push_back!(out, widget)
        end
        return out
    end
    export vbox

    function push_back!(box::Box, widget::Widget)
        detail.push_back!(box._internal, as_widget_pointer(widget))
    end
    export push_back!

    function push_front!(box::Box, widget::Widget)
        detail.push_front!(box._internal, as_widget_pointer(widget))
    end
    export push_front!

    function insert_after!(box::Box, to_append::Widget, after::Widget)
        detail.insert_after!(box._internal, as_widget_pointer(to_append), as_widget_pointer(after))
    end
    export insert_after!

    function remove!(box::Box, widget::Widget)
        detail.remove!(box._internal, as_widget_pointer(widget))
    end
    export remove!

    @export_function Box clear! Cvoid
    @export_function Box set_homogeneous! Cvoid Bool b
    @export_function Box get_homogeneous Bool

    function set_spacing!(box::Box, spacing::Number)
        detail.set_spacing!(box._internal, convert(Cfloat, spacing))
    end
    export set_spacing!

    @export_function Box get_spacing Cfloat
    @export_function Box get_n_items Cint
    @export_function Box get_orientation Orientation
    @export_function Box set_orientation! Cvoid Orientation orientation

    @add_widget_signals Box

    Base.show(io::IO, x::Box) = show_aux(io, x, :n_items)

####### flow_box.jl

    @export_type FlowBox Widget
    @declare_native_widget FlowBox

    FlowBox(orientation::Orientation) = FlowBox(detail._FlowBox(orientation))

    function push_back!(box::FlowBox, widget::Widget)
        detail.push_back!(box._internal, as_widget_pointer(widget))
    end
    export push_back!

    function push_front!(box::FlowBox, widget::Widget)
        detail.push_front!(box._internal, as_widget_pointer(widget))
    end
    export push_front!

    insert_at!(box::FlowBox, index::Integer, widget::Widget) = detail.insert!(box._internal, from_julia_index(index), as_widget_pointer(widget))
    export insert_at!

    function remove!(box::FlowBox, widget::Widget)
        detail.remove!(box._internal, as_widget_pointer(widget))
    end
    export remove!

    @export_function FlowBox clear! Cvoid
    @export_function FlowBox set_homogeneous! Cvoid Bool b
    @export_function FlowBox get_homogeneous Bool

    function set_row_spacing!(box::FlowBox, spacing::Number)
        detail.set_row_spacing!(box._internal, convert(Cfloat, spacing))
    end
    export set_row_spacing!

    @export_function FlowBox get_row_spacing Cfloat

    function set_column_spacing!(box::FlowBox, spacing::Number)
        detail.set_column_spacing!(box._internal, convert(Cfloat, spacing))
    end
    export set_column_spacing!

    @export_function FlowBox get_column_spacing Cfloat

    @export_function FlowBox get_n_items Cint
    @export_function FlowBox get_orientation Orientation
    @export_function FlowBox set_orientation! Cvoid Orientation orientation

    @add_widget_signals FlowBox

    Base.show(io::IO, x::FlowBox) = show_aux(io, x, :n_items)

####### button.jl

    @export_type Button Widget
    @declare_native_widget Button

    Button() = Button(detail._Button())

    function Button(label::Widget)
        out = Button()
        set_child!(out, label)
        return out
    end

    function Button(icon::Icon)
        out = Button()
        set_icon!(out, icon)
        return out
    end

    @export_function Button set_has_frame! Cvoid Bool b
    @export_function Button get_has_frame Bool
    @export_function Button set_is_circular! Cvoid Bool b
    @export_function Button get_is_circular Bool

    function set_child!(button::Button, child::Widget)
        detail.set_child!(button._internal, as_widget_pointer(child))
    end
    export set_child!

    function set_icon!(button::Button, icon::Icon)
        detail.set_icon!(button._internal, icon._internal)
    end
    export set_icon!

    @export_function Button remove_child! Cvoid

    function set_action!(button::Button, action::Action)
        detail.set_action!(button._internal, action._internal)
    end
    export set_action!

    @add_widget_signals Button
    @add_signal_clicked Button

    Base.show(io::IO, x::Button) = show_aux(io, x)

####### center_box.jl

    @export_type CenterBox Widget
    @declare_native_widget CenterBox

    CenterBox(orientation::Orientation) = CenterBox(detail._CenterBox(orientation))

    function CenterBox(orientation::Orientation, left::Widget, center::Widget, right::Widget) ::CenterBox
        out = CenterBox(orientation)
        set_start_child!(out, left)
        set_center_child!(out, center)
        set_end_child!(out, right)
        return out
    end

    function set_start_child!(center_box::CenterBox, child::Widget)
        detail.set_start_child!(center_box._internal, as_widget_pointer(child))
    end
    export set_start_child!

    function set_center_child!(center_box::CenterBox, child::Widget)
        detail.set_center_child!(center_box._internal, as_widget_pointer(child))
    end
    export set_center_child!

    function set_end_child!(center_box::CenterBox, child::Widget)
        detail.set_end_child!(center_box._internal, as_widget_pointer(child))
    end
    export set_end_child!

    @export_function CenterBox remove_start_child! Cvoid
    @export_function CenterBox remove_center_child! Cvoid
    @export_function CenterBox remove_end_child! Cvoid
    @export_function CenterBox get_orientation Orientation
    @export_function CenterBox set_orientation! Cvoid Orientation orientation

    @add_widget_signals CenterBox

    Base.show(io::IO, x::CenterBox) = show_aux(io, x)

####### check_button.jl

    @export_enum CheckButtonState begin
        CHECK_BUTTON_STATE_ACTIVE
        CHECK_BUTTON_STATE_INCONSISTENT
        CHECK_BUTTON_STATE_INACTIVE
    end

    @export_type CheckButton Widget
    @declare_native_widget CheckButton

    CheckButton() = CheckButton(detail._CheckButton())

    @export_function CheckButton set_state! Cvoid CheckButtonState state
    @export_function CheckButton get_state CheckButtonState
    @export_function CheckButton get_is_active Bool

    set_is_active!(button::CheckButton, b::Bool) = set_state!(button, b ? CHECK_BUTTON_STATE_ACTIVE : CHECK_BUTTON_STATE_INACTIVE)
    export set_is_active!

    if detail.GTK_MINOR_VERSION >= 8
        function set_child!(check_button::CheckButton, child::Widget)
            detail.set_child!(check_button._internal, as_widget_pointer(child))
        end
        export set_child!

        @export_function CheckButton remove_child! Cvoid
    end

    @add_widget_signals CheckButton
    @add_signal_toggled CheckButton

    Base.show(io::IO, x::CheckButton) = show_aux(io, x, :state)

####### switch.jl

    @export_type Switch Widget
    @declare_native_widget Switch

    Switch() = Switch(detail._Switch())

    @export_function Switch get_is_active Bool
    @export_function Switch set_is_active! Cvoid Bool b

    @add_widget_signals Switch
    @add_signal_switched Switch

    Base.show(io::IO, x::Switch) = show_aux(io, x, :is_active)

####### toggle_button.jl

    @export_type ToggleButton Widget
    @declare_native_widget ToggleButton

    ToggleButton() = ToggleButton(detail._ToggleButton())
    function ToggleButton(label::Widget)
        out = ToggleButton()
        set_child!(out, label)
        return out
    end

    function ToggleButton(icon::Icon)
        out = ToggleButton()
        set_icon!(out, icon)
        return out
    end

    @export_function ToggleButton set_is_active! Cvoid Bool b
    @export_function ToggleButton get_is_active Bool
    @export_function ToggleButton set_is_circular! Cvoid Bool b
    @export_function ToggleButton get_is_circular Bool

    function set_child!(toggle_button::ToggleButton, child::Widget)
        detail.set_child!(toggle_button._internal, as_widget_pointer(child))
    end
    export set_child!

    function set_icon!(toggle_button::ToggleButton, icon::Icon)
        detail.set_icon!(toggle_button._internal, icon._internal)
    end
    export set_icon!

    @export_function ToggleButton remove_child! Cvoid

    @add_widget_signals ToggleButton
    @add_signal_clicked ToggleButton
    @add_signal_toggled ToggleButton

    Base.show(io::IO, x::ToggleButton) = show_aux(io, x, :is_active)

####### viewport.jl

    @export_enum ScrollbarVisibilityPolicy begin
        SCROLLBAR_VISIBILITY_POLICY_NEVER
        SCROLLBAR_VISIBILITY_POLICY_ALWAYS
        SCROLLBAR_VISIBILITY_POLICY_AUTOMATIC
    end

    @export_enum CornerPlacement begin
        CORNER_PLACEMENT_TOP_LEFT
        CORNER_PLACEMENT_TOP_RIGHT
        CORNER_PLACEMENT_BOTTOM_LEFT
        CORNER_PLACEMENT_BOTTOM_RIGHT
    end

    @export_type Viewport Widget
    @declare_native_widget Viewport

    Viewport() = Viewport(detail._Viewport())

    function Viewport(child::Widget) ::Viewport
        out = Viewport()
        set_child!(out, child)
        return out
    end

    @export_function Viewport set_propagate_natural_height! Cvoid Bool b
    @export_function Viewport get_propagate_natural_height Bool
    @export_function Viewport set_propagate_natural_width! Cvoid Bool b
    @export_function Viewport get_propagate_natural_width Bool
    @export_function Viewport set_horizontal_scrollbar_policy! Cvoid ScrollbarVisibilityPolicy policy
    @export_function Viewport set_vertical_scrollbar_policy! Cvoid ScrollbarVisibilityPolicy policy
    @export_function Viewport get_horizontal_scrollbar_policy ScrollbarVisibilityPolicy
    @export_function Viewport get_vertical_scrollbar_policy ScrollbarVisibilityPolicy
    @export_function Viewport set_scrollbar_placement! Cvoid CornerPlacement placement
    @export_function Viewport get_scrollbar_placement CornerPlacement
    @export_function Viewport set_has_frame! Cvoid Bool b
    @export_function Viewport get_has_frame Bool
    @export_function Viewport set_kinetic_scrolling_enabled! Cvoid Bool b
    @export_function Viewport get_kinetic_scrolling_enabled Bool

    get_horizontal_adjustment(viewport::Viewport) ::Adjustment = Adjustment(detail.get_horizontal_adjustment(viewport._internal))
    export get_horizontal_adjustment

    get_vertical_adjustment(viewport::Viewport) ::Adjustment = Adjustment(detail.get_vertical_adjustment(viewport._internal))
    export get_vertical_adjustment

    set_child!(viewport::Viewport, child::Widget) = detail.set_child!(viewport._internal, as_widget_pointer(child))
    export set_child!

    @export_function Viewport remove_child! Cvoid

    @export_enum ScrollType begin
        SCROLL_TYPE_NONE
        SCROLL_TYPE_JUMP
        SCROLL_TYPE_STEP_BACKWARD
        SCROLL_TYPE_STEP_FORWARD
        SCROLL_TYPE_STEP_UP
        SCROLL_TYPE_STEP_DOWN
        SCROLL_TYPE_STEP_LEFT
        SCROLL_TYPE_STEP_RIGHT
        SCROLL_TYPE_PAGE_BACKWARD
        SCROLL_TYPE_PAGE_FORWARD
        SCROLL_TYPE_PAGE_UP
        SCROLL_TYPE_PAGE_DOWN
        SCROLL_TYPE_PAGE_LEFT
        SCROLL_TYPE_PAGE_RIGHT
        SCROLL_TYPE_SCROLL_START
        SCROLL_TYPE_SCROLL_END
    end

    @add_widget_signals Viewport
    @add_signal_scroll_child Viewport

    Base.show(io::IO, x::Viewport) = show_aux(io, x,
        :propagate_natural_height,
        :propagate_natural_width
    )

####### entry.jl

    @export_type Entry Widget
    @declare_native_widget Entry

    Entry() = Entry(detail._Entry())

    @export_function Entry get_text String
    @export_function Entry set_text! Cvoid String text
    @export_function Entry set_max_width_chars! Cvoid Integer n
    @export_function Entry get_max_width_chars Signed
    @export_function Entry set_has_frame! Cvoid Bool b
    @export_function Entry get_has_frame Bool
    @export_function Entry set_text_visible! Cvoid Bool b
    @export_function Entry get_text_visible Bool

    function set_primary_icon!(entry::Entry, icon::Icon)
        detail.set_primary_icon!(entry._internal, icon._internal)
    end
    export set_primary_icon!

    @export_function Entry remove_primary_icon! Cvoid

    function set_secondary_icon!(entry::Entry, icon::Icon)
        detail.set_secondary_icon!(entry._internal, icon._internal)
    end
    export set_secondary_icon!

    @export_function Entry remove_secondary_icon! Cvoid

    @add_widget_signals Entry
    @add_signal_text_changed Entry
    @add_signal_activate Entry

    Base.show(io::IO, x::Entry) = show_aux(io, x, :text)

####### expander.jl

    @export_type Expander Widget
    @declare_native_widget Expander

    Expander() = Expander(detail._Expander())
    function Expander(child::Widget, label::Widget) ::Expander
        out = Expander()
        set_child!(out, child)
        set_label_widget!(out, label)
        return out
    end

    function set_child!(expander::Expander, child::Widget)
        detail.set_child!(expander._internal, as_widget_pointer(child))
    end
    export set_child!

    @export_function Expander remove_child! Cvoid

    function set_label_widget!(expander::Expander, child::Widget)
        detail.set_label_widget!(expander._internal, as_widget_pointer(child))
    end
    export set_label_widget!

    @export_function Expander remove_label_widget! Cvoid
    @export_function Expander set_is_expanded! Cvoid Bool b
    @export_function Expander get_is_expanded Bool

    @add_widget_signals Expander
    @add_signal_activate Expander

    Base.show(io::IO, x::Expander) = show_aux(io, x, :is_expanded)

####### fixed.jl

    @export_type Fixed Widget
    @declare_native_widget Fixed

    Fixed() = Fixed(detail._Fixed())

    add_child!(fixed::Fixed, child::Widget, position::Vector2f) = detail.add_child!(fixed._internal, as_widget_pointer(child), position)
    export add_child!

    remove_child!(fixed::Fixed, child::Widget) = detail.remove_child!(fixed._internal, as_widget_pointer(child))
    export remove_child!

    set_child_position!(fixed::Fixed, child::Widget, position::Vector2f) = detail.set_child_position!(fixed._internal, as_widget_pointer(child), position)
    export set_child_position!

    @add_widget_signals Fixed

    Base.show(io::IO, x::Fixed) = show_aux(io, x)

####### level_bar.jl

    @export_enum LevelBarMode begin
        LEVEL_BAR_MODE_CONTINUOUS
        LEVEL_BAR_MODE_DISCRETE
    end

    @export_type LevelBar Widget
    @declare_native_widget LevelBar

    LevelBar(min::Number, max::Number) = LevelBar(detail._LevelBar(convert(Cfloat, min), convert(Cfloat, max)))

    @export_function LevelBar add_marker! Cvoid String name Number => Cfloat value
    @export_function LevelBar remove_marker! Cvoid String name
    @export_function LevelBar set_inverted! Cvoid Bool b
    @export_function LevelBar get_inverted Bool
    @export_function LevelBar set_mode! Cvoid LevelBarMode mode
    @export_function LevelBar get_mode LevelBarMode
    @export_function LevelBar set_min_value! Cvoid Number => Cfloat value
    @export_function LevelBar get_min_value Cfloat
    @export_function LevelBar set_max_value! Cvoid Number => Cfloat value
    @export_function LevelBar get_max_value Cfloat
    @export_function LevelBar set_value! Cvoid Number => Cfloat value
    @export_function LevelBar get_value Cfloat
    @export_function LevelBar set_orientation! Cvoid Orientation orientation
    @export_function LevelBar get_orientation Orientation

    @add_widget_signals LevelBar

    Base.show(io::IO, x::LevelBar) = show_aux(io, x, :orientation, :value, :min_value, :max_value)

####### label.jl

    @export_enum JustifyMode begin
        JUSTIFY_MODE_LEFT
        JUSTIFY_MODE_RIGHT
        JUSTIFY_MODE_CENTER
        JUSTIFY_MODE_FILL
    end

    @export_enum EllipsizeMode begin
        ELLIPSIZE_MODE_NONE
        ELLIPSIZE_MODE_START
        ELLIPSIZE_MODE_MIDDLE
        ELLIPSIZE_MODE_END
    end

    @export_enum LabelWrapMode begin
        LABEL_WRAP_MODE_NONE
        LABEL_WRAP_MODE_ONLY_ON_WORD
        LABEL_WRAP_MODE_ONLY_ON_CHAR
        LABEL_WRAP_MODE_WORD_OR_CHAR
    end

    @export_type Label Widget
    @declare_native_widget Label

    Label() = Label(detail._Label())
    Label(formatted_string::String) = Label(detail._Label(formatted_string))

    @export_function Label set_text! Cvoid String text
    @export_function Label get_text String
    @export_function Label set_use_markup! Cvoid Bool b
    @export_function Label get_use_markup Bool
    @export_function Label set_ellipsize_mode! Cvoid EllipsizeMode mode
    @export_function Label get_ellipsize_mode EllipsizeMode
    @export_function Label set_wrap_mode! Cvoid LabelWrapMode mode
    @export_function Label get_wrap_mode LabelWrapMode
    @export_function Label set_justify_mode! Cvoid JustifyMode mode
    @export_function Label get_justify_mode JustifyMode
    @export_function Label set_max_width_chars! Cvoid Integer n
    @export_function Label get_max_width_chars Int64
    @export_function Label set_x_alignment! Cvoid AbstractFloat => Cfloat x
    @export_function Label get_x_alignment Cfloat
    @export_function Label set_y_alignment! Cvoid AbstractFloat => Cfloat x
    @export_function Label get_y_alignment Cfloat
    @export_function Label set_is_selectable! Cvoid Bool b
    @export_function Label get_is_selectable Bool

    @add_widget_signals Label

    Base.show(io::IO, x::Label) = show_aux(io, x,
        :text,
        :ellipsize_mode,
        :wrap_mode,
        :justify_mode
    )

####### text_view.jl

    @export_type TextView Widget
    @declare_native_widget TextView

    TextView() = TextView(detail._TextView())

    @export_function TextView get_text String
    @export_function TextView set_text! Cvoid String text
    @export_function TextView set_cursor_visible! Cvoid Bool b
    @export_function TextView get_cursor_visible Bool
    @export_function TextView undo! Cvoid
    @export_function TextView redo! Cvoid
    @export_function TextView set_was_modified! Cvoid Bool b
    @export_function TextView get_was_modified Bool
    @export_function TextView set_editable! Cvoid Bool b
    @export_function TextView get_editable Bool
    @export_function TextView set_justify_mode! Cvoid JustifyMode mode
    @export_function TextView get_justify_mode JustifyMode
    @export_function TextView set_left_margin! Cvoid Number => Cfloat margin
    @export_function TextView get_left_margin Cfloat
    @export_function TextView set_right_margin! Cvoid Number => Cfloat margin
    @export_function TextView get_right_margin Cfloat
    @export_function TextView set_top_margin! Cvoid Number => Cfloat margin
    @export_function TextView get_top_margin Cfloat
    @export_function TextView set_bottom_margin! Cvoid Number => Cfloat margin
    @export_function TextView get_bottom_margin Cfloat

    @add_widget_signals TextView
    @add_signal_text_changed TextView

    Base.show(io::IO, x::TextView) = show_aux(io, x, :text, :was_modified)

####### frame.jl

    @export_type Frame Widget
    @declare_native_widget Frame

    Frame() = Frame(detail._Frame())

    function Frame(child::Widget) ::Frame
        out = Frame()
        set_child!(out, child)
        return out
    end

    set_child!(frame::Frame, child::Widget) = detail.set_child!(frame._internal, as_widget_pointer(child))
    export set_child!

    set_label_widget!(frame::Frame, label::Widget) = detail.set_label_widget!(frame._internal, as_widget_pointer(label))
    export set_label_widget!

    @export_function Frame remove_child! Cvoid
    @export_function Frame remove_label_widget! Cvoid
    @export_function Frame set_label_x_alignment! Cvoid AbstractFloat => Cfloat x
    @export_function Frame get_label_x_alignment Cfloat

    @add_widget_signals Frame

    Base.show(io::IO, x::Frame) = show_aux(io, x)

####### overlay.jl

    @export_type Overlay Widget
    @declare_native_widget Overlay

    Overlay() = Overlay(detail._Overlay())
    function Overlay(base::Widget, overlays::Widget...) ::Overlay
        out = Overlay()
        set_child!(out, base)
        for overlay in overlays
            add_overlay!(out, overlay)
        end
        return out
    end

    set_child!(overlay::Overlay, child::Widget) = detail.set_child!(overlay._internal, as_widget_pointer(child))
    export set_child!

    remove_child!(overlay::Overlay) = detail.remove_child!(overlay._internal)
    export remove_child!

    function add_overlay!(overlay::Overlay, child::Widget; include_in_measurement::Bool = true, clip::Bool = false)
        detail.add_overlay!(overlay._internal, as_widget_pointer(child), include_in_measurement, clip)
    end
    export add_overlay!

    remove_overlay!(overlay::Overlay, child::Widget) = detail.remove_overlay!(overlay._internal, as_widget_pointer(child))
    export remove_overlay!

    @add_widget_signals Overlay

    Base.show(io::IO, x::Overlay) = show_aux(io, x)

####### relative_position.jl

    @export_enum RelativePosition begin
        RELATIVE_POSITION_ABOVE
        RELATIVE_POSITION_BELOW
        RELATIVE_POSITION_LEFT_OF
        RELATIVE_POSITION_RIGHT_OF
    end

####### menu_model.jl

    @export_type MenuModel SignalEmitter
    MenuModel() = MenuModel(detail._MenuModel())

    add_action!(model::MenuModel, label::String, action::Action) = detail.add_action!(model._internal, label, action._internal)
    export add_action!

    add_widget!(model::MenuModel, widget::Widget) = detail.add_widget!(model._internal, as_widget_pointer(widget))
    export add_widget!

    @export_enum SectionFormat begin
        SECTION_FORMAT_NORMAL
        SECTION_FORMAT_HORIZONTAL_BUTTONS
        SECTION_FORMAT_HORIZONTAL_BUTTONS_LEFT_TO_RIGHT
        SECTION_FORMAT_HORIZONTAL_BUTTONS_RIGHT_TO_LEFT
        SECTION_FORMAT_CIRCULAR_BUTTONS
        SECTION_FORMAT_INLINE_BUTTONS
    end

    function add_section!(model::MenuModel, title::String, to_add::MenuModel, section_format::SectionFormat = SECTION_FORMAT_NORMAL)
        detail.add_section!(model._internal, title, to_add._internal, section_format)
    end
    export add_section!

    add_submenu!(model::MenuModel, label::String, to_add::MenuModel) = detail.add_submenu!(model._internal, label, to_add._internal)
    export add_submenu!

    add_icon!(model::MenuModel, icon::Icon, action::Action) = detail.add_icon!(model._internal, icon._internal, action._internal)
    export add_icon!

    @add_signal_items_changed MenuModel

    function set_menubar(app::Application, model::MenuModel)
        if !Sys.isapple() 
            log_warning(MOUSETRAP_DOMAIN, "In set_menubar: setting an application-wide menubar is only supported on macOS. Use `Sys.isapple()` to verify the users system before calling this function")
        end
        Mousetrap.detail.set_menubar(app._internal, model._internal)
    end

    Base.show(io::IO, x::MenuModel) = show_aux(io, x)

###### menubar.jl

    @export_type MenuBar Widget
    @declare_native_widget MenuBar

    MenuBar(model::MenuModel) = MenuBar(detail._MenuBar(model._internal))

    @add_widget_signals MenuBar

    Base.show(io::IO, x::MenuBar) = show_aux(io, x)

####### popover_menu.jl

    @export_type PopoverMenu Widget
    @declare_native_widget PopoverMenu

    PopoverMenu(model::MenuModel) = PopoverMenu(detail._PopoverMenu(model._internal))

    @add_widget_signals PopoverMenu
    @add_signal_closed PopoverMenu

    Base.show(io::IO, x::PopoverMenu) = show_aux(io, x)

###### popover.jl

    @export_type Popover Widget
    @declare_native_widget Popover

    Popover() = Popover(detail._Popover())

    @export_function Popover popup! Cvoid
    @export_function Popover popdown! Cvoid

    function set_child!(popover::Popover, child::Widget)
        detail.set_child!(popover._internal, as_widget_pointer(child))
    end
    export set_child!

    @export_function Popover remove_child! Cvoid

    @export_function Popover set_relative_position! Cvoid RelativePosition position
    @export_function Popover get_relative_position RelativePosition
    @export_function Popover set_autohide! Cvoid Bool b
    @export_function Popover get_autohide Bool
    @export_function Popover set_has_base_arrow! Cvoid Bool b
    @export_function Popover get_has_base_arrow Bool

    @add_widget_signals Popover
    @add_signal_closed Popover

    Base.show(io::IO, x::Popover) = show_aux(io, x)

###### popover_button.jl

    @export_type PopoverButton Widget
    @declare_native_widget PopoverButton

    PopoverButton(popover::Popover) = PopoverButton(detail._PopoverButton(popover._internal))
    PopoverButton(popover_menu::PopoverMenu) = PopoverButton(detail._PopoverButton(popover_menu._internal))

    set_child!(popover_button::PopoverButton, child::Widget) = detail.set_child!(popover_button._internal, as_widget_pointer(child))
    export set_child!

    set_icon!(popover_button::PopoverButton, icon::Icon) = detail.set_icon!(popover_button._internal, icon._internal)
    export set_icon!

    @export_function PopoverButton remove_child! Cvoid

    function set_popover!(popover_button::PopoverButton, popover::Popover)
        detail.set_popover!(popover_button._internal, popover._internal)
    end
    export set_popover!

    function set_popover_menu!(popover_button::PopoverButton, popover_menu::PopoverMenu)
        detail.set_popover_menu!(popover_button._internal, popover_menu._internal)
    end
    export set_popover_menu!

    @export_function PopoverButton remove_popover! Cvoid
    @export_function PopoverButton set_relative_position! Cvoid RelativePosition position
    @export_function PopoverButton get_relative_position RelativePosition
    @export_function PopoverButton set_always_show_arrow! Cvoid Bool b
    @export_function PopoverButton get_always_show_arrow Bool
    @export_function PopoverButton set_has_frame! Cvoid Bool b
    @export_function PopoverButton get_has_frame Bool
    @export_function PopoverButton popup! Cvoid
    @export_function PopoverButton popdown! Cvoid
    @export_function PopoverButton set_is_circular! Cvoid Bool b
    @export_function PopoverButton get_is_circular Bool

    @add_widget_signals PopoverButton
    @add_signal_activate PopoverButton

    Base.show(io::IO, x::PopoverButton) = show_aux(io, x)

###### drop_down.jl

    @export_type DropDown Widget
    @declare_native_widget DropDown

    DropDown() = DropDown(detail._DropDown())

    const DropDownItemID = UInt64
    export DropDownItemID

    @export_function DropDown remove! Cvoid DropDownItemID id
    @export_function DropDown set_always_show_arrow! Cvoid Bool b
    @export_function DropDown get_always_show_arrow Bool
    @export_function DropDown set_selected! Cvoid DropDownItemID id
    @export_function DropDown get_selected DropDownItemID

    get_item_at(drop_down::DropDown, i::Integer) = detail.get_item_at(drop_down._internal, from_julia_index(i))
    export get_item_at

    function push_back!(f, drop_down::DropDown, list_widget::Widget, label_widget::Widget, data::Data_t) where Data_t
        typed_f = TypedFunction(f, Cvoid, (DropDown, Data_t))
        return detail.push_back!(drop_down._internal, as_widget_pointer(list_widget), as_widget_pointer(label_widget), function (drop_down_internal_ref)
            typed_f(DropDown(drop_down_internal_ref[]), data)
        end)
    end
    function push_back!(f, drop_down::DropDown, list_widget::Widget, label_widget::Widget)
        typed_f = TypedFunction(f, Cvoid, (DropDown,))
        return detail.push_back!(drop_down._internal, as_widget_pointer(list_widget), as_widget_pointer(label_widget), function (drop_down_internal_ref)
            typed_f(DropDown(drop_down_internal_ref[]))
        end)
    end
    function push_back!(f, drop_down::DropDown, label::String, data::Data_t) where Data_t
        return detail.push_back!(drop_down._internal, detail._Label(label).cpp_object, detail._Label(label).cpp_object, function (drop_down_internal_ref)
            typed_f(DropDown(drop_down_internal_ref[]), data)
        end)
    end
    function push_back!(f, drop_down::DropDown, label::String)
        typed_f = TypedFunction(f, Cvoid, (DropDown,))
        return detail.push_back!(drop_down._internal, detail._Label(label).cpp_object, detail._Label(label).cpp_object, function (drop_down_internal_ref)
            typed_f(DropDown(drop_down_internal_ref[]))
        end)
    end

    push_back!(drop_down::DropDown, list_widget::Widget, label_widget::Widget) = push_back!((_::DropDown) -> nothing, drop_down, list_widget, label_widget)
    push_back!(drop_down::DropDown, label::String) = push_back!((_::DropDown) -> nothing, drop_down, label)
    export push_back!

    function push_front!(f, drop_down::DropDown, list_widget::Widget, label_widget::Widget, data::Data_t) where Data_t
        return detail.push_front!(drop_down._internal, as_widget_pointer(list_widget), as_widget_pointer(label_widget), function (drop_down_internal_ref)
            typed_f(DropDown(drop_down_internal_ref[]), data)
        end)
    end
    function push_front!(f, drop_down::DropDown, list_widget::Widget, label_widget::Widget)
        typed_f = TypedFunction(f, Cvoid, (DropDown,))
        return detail.push_front!(drop_down._internal, as_widget_pointer(list_widget), as_widget_pointer(label_widget), function (drop_down_internal_ref)
            typed_f(DropDown(drop_down_internal_ref[]))
        end)
    end
    function push_front!(f, drop_down::DropDown, label::String, data::Data_t) where Data_t
        return detail.push_front!(drop_down._internal, detail._Label(label).cpp_object, detail._Label(label).cpp_object, function (drop_down_internal_ref)
            typed_f(DropDown(drop_down_internal_ref[]), data)
        end)
    end
    function push_front!(f, drop_down::DropDown, label::String)
        typed_f = TypedFunction(f, Cvoid, (DropDown,))
        return detail.push_front!(drop_down._internal, detail._Label(label).cpp_object, detail._Label(label).cpp_object, function (drop_down_internal_ref)
            typed_f(DropDown(drop_down_internal_ref[]))
        end)
    end

    push_front!(drop_down::DropDown, list_widget::Widget, label_widget::Widget) = push_front!((_::DropDown) -> nothing, drop_down, list_widget, label_widget)
    push_front!(drop_down::DropDown, label::String) = push_front!((_::DropDown) -> nothing, drop_down, label)
    export push_front!

    function insert_at!(f, drop_down::DropDown, index::Integer, list_widget::Widget, label_widget::Widget, data::Data_t) where Data_t
        typed_f = TypedFunction(f, Cvoid, (DropDown, Data_t))
        return detail.insert!(drop_down._internal, from_julia_index(index), as_widget_pointer(list_widget), as_widget_pointer(label_widget), function (drop_down_internal_ref)
            typed_f(DropDown(drop_down_internal_ref[]), data)
        end)
    end
    function insert_at!(f, drop_down::DropDown, index::Integer, list_widget::Widget, label_widget::Widget)
        typed_f = TypedFunction(f, Cvoid, (DropDown,))
        return detail.insert!(drop_down._internal, from_julia_index(index), as_widget_pointer(list_widget), as_widget_pointer(label_widget), function (drop_down_internal_ref)
            typed_f(DropDown(drop_down_internal_ref[]))
        end)
    end
    function insert_at!(f, drop_down::DropDown, index::Integer, label::String, data::Data_t) where Data_t
        typed_f = TypedFunction(f, Cvoid, (DropDown, Data_t))
        return detail.insert!(drop_down._internal, from_julia_index(index), detail._Label(label).cpp_object, detail._Label(label).cpp_object, function (drop_down_internal_ref)
            typed_f(DropDown(drop_down_internal_ref[]), data)
        end)
    end
    function insert_at!(f, drop_down::DropDown, index::Integer, label::String)
        typed_f = TypedFunction(f, Cvoid, (DropDown,))
        return detail.insert!(drop_down._internal, from_julia_index(index), detail._Label(label).cpp_object, detail._Label(label).cpp_object, function (drop_down_internal_ref)
            typed_f(DropDown(drop_down_internal_ref[]))
        end)
    end

    insert_at!(drop_down::DropDown, index::Integer, list_widget::Widget, label_widget::Widget) = insert_at!((_::DropDown) -> nothing, drop_down, index, list_widget, label_widget)
    insert_at!(drop_down::DropDown, index::Integer, label::String) = insert_at!((_::DropDown) -> nothing, drop_down, index, label)
    export insert_at!

    @add_widget_signals DropDown

    Base.show(io::IO, x::DropDown) = show_aux(io, x, :selected)

###### event_controller.jl

    abstract type EventController <: SignalEmitter end
    export EventController

    abstract type SingleClickGesture <: EventController end
    export SingleClickGesture

    @export_enum PropagationPhase begin
        PROPAGATION_PHASE_NONE
        PROPAGATION_PHASE_CAPTURE
        PROPAGATION_PHASE_BUBBLE
        PROPAGATION_PHASE_TARGET
    end

    set_propagation_phase!(controller::EventController, phase::PropagationPhase) = detail.set_propagation_phase!(controller._internal.cpp_object, phase)
    export set_propagation_phase!

    get_propagation_phase(controller::EventController) ::PropagationPhase = detail.get_propagation_phase(controller._internal.cpp_object)
    export get_propagation_phase

    @export_enum ButtonID begin
        BUTTON_ID_NONE
        BUTTON_ID_ANY
        BUTTON_ID_BUTTON_01
        BUTTON_ID_BUTTON_02
        BUTTON_ID_BUTTON_03
        BUTTON_ID_BUTTON_04
        BUTTON_ID_BUTTON_05
        BUTTON_ID_BUTTON_06
        BUTTON_ID_BUTTON_07
        BUTTON_ID_BUTTON_08
        BUTTON_ID_BUTTON_09
    end

    get_current_button(gesture::SingleClickGesture) ::ButtonID = detail.get_current_button(gesture._internal.cpp_object)
    export get_current_button

    set_only_listens_to_button!(gesture::SingleClickGesture, button::ButtonID) = detail.set_only_listens_to_button!(gesture._internal.cpp_object, button)
    export set_only_listens_to_button!

    get_only_listens_to_button(gesture::SingleClickGesture) = detail.get_only_listens_to_button(gesture._internal.cpp_object)
    export get_only_listens_to_button

    set_touch_only!(gesture::SingleClickGesture, b::Bool) = detail.set_touch_only!(gesture._internal.cpp_object, b)
    export set_touch_only!

    get_touch_only(gesture::SingleClickGesture) = detail.get_touch_only(gesture._internal.cpp_object)
    export get_touch_only

###### drag_event_controller.jl

    @export_type DragEventController SingleClickGesture
    DragEventController() = DragEventController(detail._DragEventController())

    get_start_position(controller::DragEventController) ::Vector2f = detail.get_start_position(controller._internal)
    export get_start_position

    get_current_offset(controller::DragEventController) ::Vector2f = detail.get_current_offset(controller._internal)
    export get_current_offset

    @add_signal_drag_begin DragEventController
    @add_signal_drag DragEventController
    @add_signal_drag_end DragEventController

    Base.show(io::IO, x::DragEventController) = show_aux(io, x)

###### click_event_controller.jl

    @export_type ClickEventController SingleClickGesture
    ClickEventController() = ClickEventController(detail._ClickEventController())

    @add_signal_click_pressed ClickEventController
    @add_signal_click_released ClickEventController
    @add_signal_click_stopped ClickEventController

    Base.show(io::IO, x::ClickEventController) = show_aux(io, x)

###### focus_event_controller.jl

    @export_type FocusEventController EventController
    FocusEventController() = FocusEventController(detail._FocusEventController())

    @export_function FocusEventController self_or_child_is_focused Bool
    @export_function FocusEventController self_is_focused Bool

    @add_signal_focus_gained FocusEventController
    @add_signal_focus_lost FocusEventController

    Base.show(io::IO, x::FocusEventController) = show_aux(io, x)

###### key_event_controller.jl

    const KeyCode = Cuint
    export KeyCode

    const ModifierState = detail._ModifierState
    export ModifierState

    @export_type KeyEventController EventController
    KeyEventController() = KeyEventController(detail._KeyEventController())

    @export_function KeyEventController should_shortcut_trigger_trigger Bool String trigger

    @add_key_event_controller_signal KeyEventController key_pressed Cvoid
    @add_key_event_controller_signal KeyEventController key_released Cvoid
    @add_signal_modifiers_changed KeyEventController

    shift_pressed(modifier_state::ModifierState) ::Bool = detail.shift_pressed(modifier_state);
    export shift_pressed

    control_pressed(modifier_state::ModifierState) ::Bool = detail.control_pressed(modifier_state);
    export control_pressed

    alt_pressed(modifier_state::ModifierState) ::Bool = detail.alt_pressed(modifier_state);
    export alt_pressed

    mouse_button_01_pressed(modifier_state::ModifierState) ::Bool = detail.mouse_button_01_pressed(modifier_state);
    export mouse_button_01_pressed

    mouse_button_02_pressed(modifier_state::ModifierState) ::Bool = detail.mouse_button_02_pressed(modifier_state);
    export mouse_button_02_pressed

    Base.show(io::IO, x::KeyEventController) = show_aux(io, x)

###### long_press_event_controller.jl

    @export_type LongPressEventController SingleClickGesture
    LongPressEventController() = LongPressEventController(detail._LongPressEventController())

    @export_function LongPressEventController set_delay_factor! Cvoid Number => Cfloat factor
    @export_function LongPressEventController get_delay_factor Cfloat

    @add_signal_pressed LongPressEventController
    @add_signal_press_cancelled LongPressEventController

    Base.show(io::IO, x::LongPressEventController) = show_aux(io, x)

###### motion_event_controller.jl

    @export_type MotionEventController EventController
    MotionEventController() = MotionEventController(detail._MotionEventController())

    @add_signal_motion_enter MotionEventController
    @add_signal_motion MotionEventController
    @add_signal_motion_leave MotionEventController

    Base.show(io::IO, x::MotionEventController) = show_aux(io, x)

###### pinch_zoom_event_controller.jl

    @export_type PinchZoomEventController EventController
    PinchZoomEventController() = PinchZoomEventController(detail._PinchZoomEventController())

    @export_function PinchZoomEventController get_scale_delta Cfloat

    @add_signal_scale_changed PinchZoomEventController

    Base.show(io::IO, x::PinchZoomEventController) = show_aux(io, x)

###### rotate_event_controller.jl

    @export_type RotateEventController EventController
    RotateEventController() = RotateEventController(detail._RotateEventController())

    get_angle_delta(controller::RotateEventController) ::Angle = radians(detail.get_angle_delta(controller._internal))
    export get_angle_delta

    @add_signal_rotation_changed RotateEventController

    Base.show(io::IO, x::RotateEventController) = show_aux(io, x)

###### scroll_event_controller.jl

    @export_type ScrollEventController EventController
    ScrollEventController(kinetic_scrolling_enabled::Bool = false) = ScrollEventController(detail._ScrollEventController(kinetic_scrolling_enabled))

    @export_function ScrollEventController get_kinetic_scrolling_enabled Bool
    @export_function ScrollEventController set_kinetic_scrolling_enabled! Cvoid Bool b

    @add_signal_kinetic_scroll_decelerate ScrollEventController
    @add_signal_scroll_begin ScrollEventController
    @add_signal_scroll ScrollEventController
    @add_signal_scroll_end ScrollEventController

    Base.show(io::IO, x::ScrollEventController) = show_aux(io, x)

###### shortcut_event_controller.jl

    @export_type ShortcutEventController EventController
    ShortcutEventController() = ShortcutEventController(detail._ShortcutEventController())

    add_action!(shortcut_controller::ShortcutEventController, action::Action) = detail.add_action!(shortcut_controller._internal, action._internal)
    export add_action!

    remove_action!(shortcut_controller::ShortcutEventController, action::Action) = detail.remove_action!(shortcut_controller._internal, action._internal)
    export remove_action!

    @export_enum ShortcutScope begin
        SHORTCUT_SCOPE_LOCAL
        SHORTCUT_SCOPE_GLOBAL
        #SHORTCUT_SCOPE_MANAGED
    end

    set_scope!(controller::ShortcutEventController, scope::ShortcutScope) = detail.set_scope!(controller._internal, scope)
    export set_scope!

    get_scope(controller::ShortcutEventController) ::ShortcutScope = detail.get_scope(controller._internal)
    export get_scope

    Base.show(io::IO, x::ShortcutEventController) = show_aux(io, x, :scope)

###### stylus_event_controller.jl

    @export_enum ToolType begin
        TOOL_TYPE_UNKNOWN
        TOOL_TYPE_PEN
        TOOL_TYPE_ERASER
        TOOL_TYPE_BRUSH
        TOOL_TYPE_PENCIL
        TOOL_TYPE_AIRBRUSH
        TOOL_TYPE_LENS
        TOOL_TYPE_MOUSE
    end

    @export_enum DeviceAxis begin
        DEVICE_AXIS_X
        DEVICE_AXIS_Y
        DEVICE_AXIS_DELTA_X
        DEVICE_AXIS_DELTA_Y
        DEVICE_AXIS_PRESSURE
        DEVICE_AXIS_X_TILT
        DEVICE_AXIS_Y_TILT
        DEVICE_AXIS_WHEEL
        DEVICE_AXIS_DISTANCE
        DEVICE_AXIS_ROTATION
        DEVICE_AXIS_SLIDER
    end

    device_axis_to_string(axis::DeviceAxis) ::String = detail.device_axis_to_string(axis)
    export device_axis_to_string

    @export_type StylusEventController SingleClickGesture
    StylusEventController() = StylusEventController(detail._StylusEventController())

    @export_function StylusEventController get_hardware_id Csize_t
    @export_function StylusEventController get_tool_type ToolType
    @export_function StylusEventController has_axis Bool DeviceAxis axis
    @export_function StylusEventController get_axis_value Float64 DeviceAxis axis

    @add_signal_stylus_up StylusEventController
    @add_signal_stylus_down StylusEventController
    @add_signal_proximity StylusEventController
    @add_signal_motion StylusEventController

    Base.show(io::IO, x::StylusEventController) = show_aux(io, x, :hardware_id)

###### swipe_event_controller.jl

    @export_type SwipeEventController SingleClickGesture
    SwipeEventController() = SwipeEventController(detail._SwipeEventController())

    get_velocity(swipe_controller::SwipeEventController) ::Vector2f = detail.get_velocity(swipe_controller._internal)
    export get_velocity

    @add_signal_swipe SwipeEventController

    Base.show(io::IO, x::SwipeEventController) = show_aux(io, x)

###### pan_event_controller.jl

    @export_enum PanDirection begin
        PAN_DIRECTION_LEFT
        PAN_DIRECTION_RIGHT
        PAN_DIRECTION_UP
        PAN_DIRECTION_DOWN
    end

    @export_type PanEventController SingleClickGesture
    PanEventController(orientation::Orientation) = PanEventController(detail._PanEventController(orientation))

    set_orientation!(pan_controller::PanEventController, orientation::Orientation) = detail.set_orientation!(pan_controller._internal, orientation)
    export set_orientation!

    get_orientation(pan_controller::PanEventController) ::Orientation = detail.get_orientation(pan_controller._internal)
    export get_orientation

    @add_signal_pan PanEventController

    Base.show(io::IO, x::PanEventController) = show_aux(io, x, :orientation)

###### selection_model.jl

    @export_enum SelectionMode begin
        SELECTION_MODE_NONE
        SELECTION_MODE_SINGLE
        SELECTION_MODE_MULTIPLE
    end

    @export_type SelectionModel SignalEmitter
    SelectionModel(internal::Ptr{Cvoid}) = SelectionModel(detail._SelectionModel(internal))

    function get_selection(model::SelectionModel) ::Vector{Int64}
        selection = detail.get_selection(model._internal)
        return Int64[to_julia_index(x) for x in selection]
    end
    export get_selection

    @export_function SelectionModel select_all! Cvoid
    @export_function SelectionModel unselect_all! Cvoid
    @export_function SelectionModel get_n_items Int64

    @export_function SelectionModel get_selection_mode SelectionMode

    select!(model::SelectionModel, i::Integer, unselect_others::Bool = true) = detail.select!(model._internal, from_julia_index(i), unselect_others)
    export select!

    unselect!(model::SelectionModel, i::Integer) = detail.unselect!(model._internal, from_julia_index(i))
    export unselect!

    @add_signal_selection_changed SelectionModel

    Base.show(io::IO, x::SelectionModel) = show_aux(io, x, :selection_mode)

###### list_view.jl

    @export_type ListView Widget
    @declare_native_widget ListView

    ListView(orientation::Orientation, selection_mode::SelectionMode = SELECTION_MODE_NONE) = ListView(detail._ListView(orientation, selection_mode))

    struct ListViewIterator
        _internal::Ptr{Cvoid}
    end
    export ListViewIterator

    push_back!(list_view::ListView, widget::Widget) = ListViewIterator(detail.push_back!(list_view._internal, as_widget_pointer(widget), Ptr{Cvoid}()))
    push_back!(list_view::ListView, widget::Widget, iterator::ListViewIterator) = ListViewIterator(detail.push_back!(list_view._internal, as_widget_pointer(widget), iterator._internal))
    export push_back!

    push_front!(list_view::ListView, widget::Widget) = ListViewIterator(detail.push_front!(list_view._internal, as_widget_pointer(widget), Ptr{Cvoid}()))
    push_front!(list_view::ListView, widget::Widget, iterator::ListViewIterator) = ListViewIterator(detail.push_front!(list_view._internal, as_widget_pointer(widget), iterator._internal))
    export push_front!

    insert_at!(list_view::ListView, index::Integer, widget::Widget) = ListViewIterator(detail.insert!(list_view._internal, from_julia_index(index), as_widget_pointer(widget), Ptr{Cvoid}()))
    insert_at!(list_view::ListView, index::Integer, widget::Widget, iterator::ListViewIterator) = ListViewIterator(detail.insert!(list_view._internal, from_julia_index(index), as_widget_pointer(widget), iterator._internal))
    export insert_at!

    remove!(list_view::ListView, index::Integer) = detail.remove!(list_view._internal, from_julia_index(index), Ptr{Cvoid}())
    remove!(list_view::ListView, index::Integer, iterator::ListViewIterator) = detail.remove!(list_view._internal, from_julia_index(index), iterator._internal)
    export remove!

    clear!(list_view::ListView) = detail.clear!(list_view._internal,Ptr{Cvoid}())
    clear!(list_view::ListView, iterator::ListViewIterator) = detail.clear!(list_view._internal, iterator._internal)
    export clear!

    set_widget_at!(list_view::ListView, index::Integer, widget::Widget) = detail.set_widget_at!(list_view._internal, from_julia_index(index), as_widget_pointer(widget), Ptr{Cvoid}())
    set_widget_at!(list_view::ListView, index::Integer, widget::Widget, iterator::ListViewIterator) = detail.set_widget_at!(list_view._internal, from_julia_index(index), as_widget_pointer(widget), iterator._internal)
    export set_widget_at!

    function find(list_view::ListView, widget::Widget, iterator::ListViewIterator) ::Signed
        i = detail.find(list_view._internal, as_widget_pointer(widget), iterator._internal)
        return i == -1 ? -1 : to_julia_index(i)
    end
    function find(list_view::ListView, widget::Widget) ::Signed
        i = detail.find(list_view._internal, as_widget_pointer(widget), Ptr{Cvoid}())
        return i == -1 ? -1 : to_julia_index(i)
    end
    export find

    get_selection_model(list_view::ListView) ::SelectionModel = SelectionModel(detail.get_selection_model(list_view._internal))
    export get_selection_model

    @export_function ListView set_enable_rubberband_selection! Cvoid Bool b
    @export_function ListView get_enable_rubberband_selection Bool
    @export_function ListView set_show_separators! Cvoid Bool b
    @export_function ListView get_show_separators Bool
    @export_function ListView set_single_click_activate! Cvoid Bool b
    @export_function ListView get_single_click_activate Bool
    @export_function ListView get_n_items Int64
    @export_function ListView set_orientation! Cvoid Orientation orientation
    @export_function ListView get_orientation Orientation

    @add_widget_signals ListView
    @add_signal_activate_item ListView

    Base.show(io::IO, x::ListView) = show_aux(io, x, :selection_model, :orientation)

###### grid_view.jl

    @export_type GridView Widget
    @declare_native_widget GridView

    GridView(orientation::Orientation = ORIENTATION_VERTICAL, selection_mode::SelectionMode = SELECTION_MODE_NONE) = GridView(detail._GridView(orientation, selection_mode))
    GridView(selection_mode::SelectionMode) = GridView(ORIENTATION_VERTICAL, selection_mode)

    push_back!(grid_view::GridView, widget::Widget) = detail.push_back!(grid_view._internal, as_widget_pointer(widget))
    export push_back!

    push_front!(grid_view::GridView, widget::Widget) = detail.push_front!(grid_view._internal, as_widget_pointer(widget))
    export push_front!

    insert_at!(grid_view::GridView, index::Integer, widget::Widget) = detail.insert!(grid_view._internal, from_julia_index(index), as_widget_pointer(widget))
    export insert_at!

    remove!(grid_view::GridView, index::Integer) = detail.remove!(grid_view._internal, from_julia_index(index))
    export remove!

    clear!(grid_view::GridView) = detail.clear!(grid_view._internal)
    export clear!

    function find(grid_view::GridView, widget::Widget) ::Signed
        i = detail.find(grid_view._internal, as_widget_pointer(widget))
        return i == -1 ? -1 : to_julia_index(i)
    end
    export find

    @export_function GridView get_n_items Int64
    @export_function GridView set_enable_rubberband_selection! Cvoid Bool b
    @export_function GridView get_enable_rubberband_selection Bool
    @export_function GridView get_single_click_activate Bool
    @export_function GridView set_single_click_activate! Cvoid Bool b

    set_max_n_columns!(grid_view::GridView, n::Integer) = detail.set_max_n_columns!(grid_view._internal, UInt64(n))
    export set_max_n_columns!

    get_max_n_columns(grid_view::GridView) ::Int64 = detail.get_max_n_columns(grid_view._internal)
    export get_max_n_columns

    set_min_n_columns!(grid_view::GridView, n::Integer) = detail.set_min_n_columns!(grid_view._internal, UInt64(n))
    export set_min_n_columns!

    get_min_n_columns(grid_view::GridView) ::Int64 = detail.get_min_n_columns(grid_view._internal)
    export get_min_n_columns

    @export_function GridView set_orientation! Cvoid Orientation orientation
    @export_function GridView get_orientation Orientation

    get_selection_model(grid_view::GridView) ::SelectionModel = SelectionModel(detail.get_selection_model(grid_view._internal))
    export get_selection_model

    @add_widget_signals GridView
    @add_signal_activate_item GridView

    Base.show(io::IO, x::GridView) = show_aux(io, x, :selection_model)

###### grid.jl

    @export_type Grid Widget
    @declare_native_widget Grid

    Grid() = Grid(detail._Grid())

    function insert_at!(grid::Grid, widget::Widget, row_i::Signed, column_i::Signed, n_horizontal_cells::Integer = 1, n_vertical_cells::Integer = 1)
        detail.insert!(grid._internal, as_widget_pointer(widget), row_i - 1, column_i - 1, n_horizontal_cells, n_vertical_cells)
    end
    export insert_at!

    function insert_next_to!(grid::Grid, to_insert::Widget, already_in_grid::Widget, position::RelativePosition, n_horizontal_cells::Integer = 1, n_vertical_cells::Integer = 1)
        detail.insert_next_to!(grid._internal, as_widget_pointer(to_insert), as_widget_pointer(already_in_grid), position, n_horizontal_cells, n_vertical_cells)
    end
    export insert_next_to!

    remove!(grid::Grid, widget::Widget) = detail.remove!(grid._internal, as_widget_pointer(widget))
    export remove!

    function get_position(grid::Grid, widget::Widget) ::Vector2i
        native_pos::Vector2i = detail.get_position(grid._internal, as_widget_pointer(widget))
        return Vector2i(native_pos.x + 1, native_pos.y + 1)
    end
    export get_position

    get_size(grid::Grid, widget::Widget) ::Vector2i = detail.get_size(grid._internal, as_widget_pointer(widget))
    export get_size

    insert_row_at!(grid::Grid, row_i::Signed) = detail.insert_row_at!(grid._internal, row_i -1)
    export insert_row_at!

    remove_row_at!(grid::Grid, row_i::Signed) = detail.remove_row_at!(grid._internal, row_i -1)
    export remove_row_at!

    insert_column_at!(grid::Grid, column_i::Signed) = detail.insert_column_at!(grid._internal, column_i -1)
    export insert_column_at!

    remove_column_at!(grid::Grid, column_i::Signed) = detail.remove_column_at!(grid._internal, column_i -1)
    export remove_column_at!

    @export_function Grid get_column_spacing Cfloat
    @export_function Grid set_column_spacing! Cvoid Number => Cfloat spacing
    @export_function Grid get_row_spacing Cfloat
    @export_function Grid set_row_spacing! Cvoid Number => Cfloat spacing
    @export_function Grid set_rows_homogeneous! Cvoid Bool b
    @export_function Grid get_rows_homogeneous Bool
    @export_function Grid set_columns_homogeneous! Cvoid Bool b
    @export_function Grid get_columns_homogeneous Bool
    @export_function Grid set_orientation! Cvoid Orientation orientation
    @export_function Grid get_orientation Orientation

    @add_widget_signals Grid

    Base.show(io::IO, x::Grid) = show_aux(io, x, :orientation)

###### stack.jl

    @export_type Stack Widget
    @declare_native_widget Stack
    Stack() = Stack(detail._Stack())

    @export_type StackSidebar Widget
    @declare_native_widget StackSidebar
    StackSidebar(stack::Stack) = StackSidebar(detail._StackSidebar(stack._internal))

    @export_type StackSwitcher Widget
    @declare_native_widget StackSwitcher
    StackSwitcher(stack::Stack) = StackSwitcher(detail._StackSwitcher(stack._internal))

    @export_enum StackTransitionType begin
        STACK_TRANSITION_TYPE_NONE
        STACK_TRANSITION_TYPE_CROSSFADE
        STACK_TRANSITION_TYPE_SLIDE_RIGHT
        STACK_TRANSITION_TYPE_SLIDE_LEFT
        STACK_TRANSITION_TYPE_SLIDE_UP
        STACK_TRANSITION_TYPE_SLIDE_DOWN
        STACK_TRANSITION_TYPE_SLIDE_LEFT_RIGHT
        STACK_TRANSITION_TYPE_SLIDE_UP_DOWN
        STACK_TRANSITION_TYPE_OVER_UP
        STACK_TRANSITION_TYPE_OVER_DOWN
        STACK_TRANSITION_TYPE_OVER_LEFT
        STACK_TRANSITION_TYPE_OVER_RIGHT
        STACK_TRANSITION_TYPE_UNDER_UP
        STACK_TRANSITION_TYPE_UNDER_DOWN
        STACK_TRANSITION_TYPE_UNDER_LEFT
        STACK_TRANSITION_TYPE_UNDER_RIGHT
        STACK_TRANSITION_TYPE_OVER_UP_DOWN
        STACK_TRANSITION_TYPE_OVER_LEFT_RIGHT
        STACK_TRANSITION_TYPE_ROTATE_LEFT
        STACK_TRANSITION_TYPE_ROTATE_RIGHT
        STACK_TRANSITION_TYPE_ROTATE_LEFT_RIGHT
    end

    get_selection_model(stack::Stack) ::SelectionModel = SelectionModel(detail.get_selection_model(stack._internal))
    export get_selection_model

    const StackID = String
    export StackID

    add_child!(stack::Stack, child::Widget, title::String) ::StackID = detail.add_child!(stack._internal, as_widget_pointer(child), title)
    export add_child!

    remove_child!(stack::Stack, id::StackID) = detail.remove_child!(stack._internal, id)
    export remove_child!

    set_visible_child!(stack::Stack, id::StackID) = detail.set_visible_child!(stack._internal, id)
    export set_visible_child!

    get_visible_child(stack::Stack) ::StackID = detail.get_visible_child(stack._internal)
    export get_visible_child

    get_child_at(stack::Stack, index::Integer) ::StackID = detail.get_child_at(stack._internal, from_julia_index(convert(Csize_t, index)))
    export get_child_at

    @export_function Stack set_transition_type! Cvoid StackTransitionType transition
    @export_function Stack get_transition_type StackTransitionType

    set_transition_duration!(stack::Stack, duration::Time) = detail.set_transition_duration!(stack._internal, convert(Cfloat, as_microseconds(duration)))
    export set_transition_duration!

    get_transition_duration(stack::Stack) ::Time = microseconds(detail.get_transition_duration(stack._internal))
    export get_transition_duration

    @export_function Stack set_is_horizontally_homogeneous! Cvoid Bool b
    @export_function Stack get_is_horizontally_homogeneous Bool
    @export_function Stack set_is_vertically_homogeneous! Cvoid Bool b
    @export_function Stack get_is_vertically_homogeneous Bool
    @export_function Stack set_should_interpolate_size! Cvoid Bool b
    @export_function Stack get_should_interpolate_size Bool

    @add_widget_signals Stack
    @add_widget_signals StackSidebar
    @add_widget_signals StackSwitcher

    Base.show(io::IO, x::Stack) = show_aux(io, x, :selection_model, :transition_type)

###### notebook.jl

    @export_type Notebook Widget
    @declare_native_widget Notebook

    Notebook() = Notebook(detail._Notebook())

    function push_front!(notebook::Notebook, child_widget::Widget, label_widget::Widget) ::Int64
        return detail.push_front!(notebook._internal, as_widget_pointer(child_widget), as_widget_pointer(label_widget))
    end
    export push_front!

    function push_back!(notebook::Notebook, child_widget::Widget, label_widget::Widget) ::Int64
        return detail.push_back!(notebook._internal, as_widget_pointer(child_widget), as_widget_pointer(label_widget))
    end
    export push_back!

    function insert_at!(notebook::Notebook, index::Integer, child_widget::Widget, label_widget::Widget) ::Int64
        return detail.insert!(notebook._internal, from_julia_index(index), as_widget_pointer(child_widget), as_widget_pointer(label_widget))
    end
    export insert_at!

    function move_page_to!(notebook::Notebook, current_index::Integer, new_index::Integer) ::Cvoid
        detail.move_page_to!(notebook._internal, from_julia_index(current_index), from_julia_index(new_index))
    end
    export move_page_to!

    remove!(notebook::Notebook, index::Integer) = detail.remove!(notebook._internal, from_julia_index(index))
    export remove!

    @export_function Notebook next_page! Cvoid
    @export_function Notebook previous_page! Cvoid

    goto_page!(notebook::Notebook, index::Integer) = detail.goto_page!(notebook._internal, from_julia_index(index))
    export goto_page!

    get_current_page(notebook::Notebook) ::Int64 = to_julia_index(detail.get_current_page(notebook._internal))
    export get_current_page

    @export_function Notebook get_n_pages Int64
    @export_function Notebook set_is_scrollable! Cvoid Bool b
    @export_function Notebook get_is_scrollable Bool
    @export_function Notebook set_has_border! Cvoid Bool b
    @export_function Notebook get_has_border Bool
    @export_function Notebook set_tabs_visible! Cvoid Bool b
    @export_function Notebook get_tabs_visible Bool
    @export_function Notebook set_quick_change_menu_enabled! Cvoid Bool b
    @export_function Notebook get_quick_change_menu_enabled Bool
    @export_function Notebook set_tab_position! Cvoid RelativePosition relative_position
    @export_function Notebook get_tab_position RelativePosition
    @export_function Notebook set_tabs_reorderable! Cvoid Bool b
    @export_function Notebook get_tabs_reorderable Bool

    @add_widget_signals Notebook
    @add_notebook_signal Notebook page_added
    @add_notebook_signal Notebook page_reordered
    @add_notebook_signal Notebook page_removed
    @add_notebook_signal Notebook page_selection_changed

    Base.show(io::IO, x::Notebook) = show_aux(io, x, :current_page, :n_pages)

###### column_view.jl

    @export_type ColumnViewColumn SignalEmitter

    ColumnViewColumn(internal::Ptr{Cvoid}) = ColumnViewColumn(detail._ColumnViewColumn(internal))

    @export_function ColumnViewColumn set_title! Cvoid String title
    @export_function ColumnViewColumn get_title String
    @export_function ColumnViewColumn set_fixed_width! Cvoid Number => Cfloat width
    @export_function ColumnViewColumn get_fixed_width Cfloat

    set_header_menu!(column::ColumnViewColumn, model::MenuModel) = detail.set_header_menu!(column._internal, model._internal)
    export set_header_menu!

    @export_function ColumnViewColumn set_is_visible! Cvoid Bool b
    @export_function ColumnViewColumn get_is_visible Bool
    @export_function ColumnViewColumn set_is_resizable! Cvoid Bool b
    @export_function ColumnViewColumn get_is_resizable Bool

    function set_expand!(column::ColumnViewColumn, should_expand::Bool)
        @ccall detail.GTK4_jll.libgtk4.gtk_column_view_column_set_expand(Mousetrap.as_internal_pointer(column)::Ptr{Cvoid}, should_expand::Bool)::Cvoid
        return nothing
    end
    export set_expand!

    function get_expand(column::ColumnViewColumn) ::Bool 
        return @ccall detail.GTK4_jll.libgtk4.gtk_column_view_column_get_expand(Mousetrap.as_internal_pointer(column)::Ptr{Cvoid})::Bool
    end
    export get_expand

    @export_type ColumnView Widget
    @declare_native_widget ColumnView

    ColumnView(selection_mode::SelectionMode = SELECTION_MODE_NONE) = ColumnView(detail._ColumnView(selection_mode))

    function push_back_column!(column_view::ColumnView, title::String) ::ColumnViewColumn
        return ColumnViewColumn(detail.push_back_column!(column_view._internal, title))
    end
    export push_back_column!

    function push_front_column!(column_view::ColumnView, title::String) ::ColumnViewColumn
        return ColumnViewColumn(detail.push_front_column!(column_view._internal, title))
    end
    export push_front_column!

    function insert_column_at!(column_view::ColumnView, index::Integer, title::String) ::ColumnViewColumn
        return ColumnViewColumn(detail.insert_column!(column_view._internal, from_julia_index(index), title))
    end
    export insert_column_at!

    remove_column!(column_view::ColumnView, column::ColumnViewColumn) = detail.remove_column!(column_view._internal, column._internal)
    export remove_column!

    function get_column_at(column_view::ColumnView, index::Integer) ::ColumnViewColumn
        return ColumnViewColumn(detail.get_column_at(column_view._internal, from_julia_index(index)))
    end
    export get_column_at

    function get_column_with_title(column_view::ColumnView, title::String) ::ColumnViewColumn
        return ColumnViewColumn(detail.get_column_with_title(column_view._internal, title))
    end
    export get_column_with_title

    has_column_with_title(column_view::ColumnView, title::String) ::Bool = detail.has_column_with_title(column_view._internal, title)
    export has_column_with_title

    function set_widget_at!(column_view::ColumnView, column::ColumnViewColumn, row_i::Integer, widget::Widget)
        detail.set_widget_at!(column_view._internal, column._internal, from_julia_index(row_i), as_widget_pointer(widget))
    end
    export set_widget_at!

    function push_back_row!(column_view::ColumnView, widgets::Widget...)

        if length(widgets) > get_n_columns(column_view)
            @log_warning MOUSETRAP_DOMAIN "In ColumnView.push_back_row!: Attempting to push $(length(widgets)) widgets, but ColumnView only has $(get_n_columns(column_view)) columns"
        end

        row_i = get_n_rows(column_view) + 1
<<<<<<< HEAD
        for i in 1:get_n_columns(column_view)
            column = get_column_at(column_view, i)
            set_widget_at!(column_view, column, row_i, widgets[i])
        end
=======
        insert_row_at!(column_view, row_i, widgets...)
>>>>>>> 3fe2e89d
    end
    export push_back_row!

    function push_front_row!(column_view::ColumnView, widgets::Widget...)

        @log_critical MOUSETRAP_DOMAIN "In ColumnView.push_front_row!: This method was deprecated in v0.3.2, use `insert_row_at!` instead"

        if length(widgets) > get_n_columns(column_view)
            @log_warning MOUSETRAP_DOMAIN "In ColumnView.push_front_row!: Attempting to push $(length(widgets)) widgets, but ColumnView only has $(get_n_columns(column_view)) columns"
        end

        row_i = 1
        for i in 1:get_n_columns(column_view)
            column = get_column_at(column_view, i)
<<<<<<< HEAD
            set_widget_at!(column_view, column, row_i, widgets[i])
=======
            detail.set_widget_at!(column_view._internal, column._internal, 0, as_widget_pointer(widgets[i]))
>>>>>>> 3fe2e89d
        end
    end
    export push_front_row!

    function insert_row_at!(column_view::ColumnView, index::Integer, widgets::Widget...)

        if length(widgets) > get_n_columns(column_view)
            @log_warning MOUSETRAP_DOMAIN "In ColumnView.insert_row_at!: Attempting to push $(length(widgets)) widgets, but ColumnView only has $(get_n_columns(column_view)) columns"
        end

        row_i = index
        for i in 1:get_n_columns(column_view)
            column = get_column_at(column_view, i)
            set_widget_at!(column_view, column, row_i, widgets[i])
        end
    end
    export push_front_row!

    get_selection_model(column_view::ColumnView) ::SelectionModel = SelectionModel(detail.get_selection_model(column_view._internal))
    export get_selection_model

    @export_function ColumnView set_enable_rubberband_selection! Cvoid Bool b
    @export_function ColumnView get_enable_rubberband_selection Bool
    @export_function ColumnView set_show_row_separators Cvoid Bool b
    @export_function ColumnView get_show_row_separators Bool
    @export_function ColumnView set_show_column_separators Cvoid Bool b
    @export_function ColumnView get_show_column_separators Bool
    @export_function ColumnView set_single_click_activate! Cvoid Bool b
    @export_function ColumnView get_single_click_activate Bool
    @export_function ColumnView get_n_rows Int64
    @export_function ColumnView get_n_columns Int64

    @add_widget_signals ColumnView
    @add_signal_activate ColumnView

    Base.show(io::IO, x::ColumnView) = show_aux(io, x, :n_rows, :n_columns)

###### header_bar.jl

    @export_type HeaderBar Widget
    @declare_native_widget HeaderBar

    HeaderBar() = HeaderBar(detail._HeaderBar())
    HeaderBar(internal::Ptr{Cvoid}) = HeaderBar(detail._HeaderBar(internal))
    HeaderBar(layout::String) = HeaderBar(detail._HeaderBar(layout))

    @export_function HeaderBar set_layout! Cvoid String layout
    @export_function HeaderBar get_layout String
    @export_function HeaderBar set_show_title_buttons! Cvoid Bool b
    @export_function HeaderBar get_show_title_buttons Bool

    set_title_widget!(header_bar::HeaderBar, widget::Widget) = detail.set_title_widget!(header_bar._internal, as_widget_pointer(widget))
    export set_title_widget!

    @export_function HeaderBar remove_title_widget! Cvoid

    push_front!(header_bar::HeaderBar, widget::Widget) = detail.push_front!(header_bar._internal, as_widget_pointer(widget))
    export push_front!

    push_back!(header_bar::HeaderBar, widget::Widget) = detail.push_back!(header_bar._internal, as_widget_pointer(widget))
    export push_back!

    remove!(header_bar::HeaderBar, widget::Widget) = detail.remove!(header_bar._internal, as_widget_pointer(widget))
    export remove!

    @add_widget_signals HeaderBar

    Base.show(io::IO, x::HeaderBar) = show_aux(io, x, :layout)

###### paned.jl

    @export_type Paned Widget
    @declare_native_widget Paned

    Paned(orientation::Orientation) = Paned(detail._Paned(orientation))

    function Paned(orientation::Orientation, start_child::Widget, end_child::Widget) ::Paned
        out = Paned(orientation)
        set_start_child!(out, start_child)
        set_end_child!(out, end_child)
        return out
    end

    @export_function Paned get_position Cint
    @export_function Paned set_position! Cvoid Integer position

    @export_function Paned set_has_wide_handle! Cvoid Bool b
    @export_function Paned get_has_wide_handle Bool
    @export_function Paned set_orientation! Cvoid Orientation orientation
    @export_function Paned get_orientation Orientation

    @export_function Paned set_start_child_resizable! Cvoid Bool b
    @export_function Paned get_start_child_resizable Bool
    @export_function Paned set_start_child_shrinkable! Cvoid Bool b
    @export_function Paned get_start_child_shrinkable Bool

    set_start_child!(paned::Paned, child::Widget) = detail.set_start_child!(paned._internal, as_widget_pointer(child))
    export set_start_child!

    @export_function Paned remove_start_child! Cvoid

    @export_function Paned set_end_child_resizable! Cvoid Bool b
    @export_function Paned get_end_child_resizable Bool
    @export_function Paned set_end_child_shrinkable! Cvoid Bool b
    @export_function Paned get_end_child_shrinkable Bool

    set_end_child!(paned::Paned, child::Widget) = detail.set_end_child!(paned._internal, as_widget_pointer(child))
    export set_end_child!

    @export_function Paned remove_end_child! Cvoid

    Base.show(io::IO, x::Paned) = show_aux(io, x, :start_child_resizable, :start_child_shrinkable, :end_child_resizable, :end_child_shrinkable)

###### progress_bar.jl

    @export_type ProgressBar Widget
    @declare_native_widget ProgressBar

    ProgressBar() = ProgressBar(detail._ProgressBar())

    @export_function ProgressBar pulse Cvoid
    @export_function ProgressBar set_fraction! Cvoid AbstractFloat => Cfloat zero_to_one
    @export_function ProgressBar get_fraction Cfloat
    @export_function ProgressBar set_is_inverted! Cvoid Bool b
    @export_function ProgressBar get_is_inverted Bool
    @export_function ProgressBar set_text! Cvoid String text
    @export_function ProgressBar get_text String
    @export_function ProgressBar set_show_text! Cvoid Bool b
    @export_function ProgressBar get_show_text Bool
    @export_function ProgressBar set_orientation! Cvoid Orientation orientation
    @export_function ProgressBar get_orientation Orientation

    Base.show(io::IO, x::ProgressBar) = show_aux(io, x, :fraction, :orientation, :show_text, :text)

###### spinner.jl

    @export_type Spinner Widget
    @declare_native_widget Spinner

    Spinner() = Spinner(detail._Spinner())

    @export_function Spinner set_is_spinning! Cvoid Bool b
    @export_function Spinner get_is_spinning Bool
    @export_function Spinner start! Cvoid
    @export_function Spinner stop! Cvoid

    Base.show(io::IO, x::Spinner) = show_aux(io, x)

###### revealer.jl

    @export_enum RevealerTransitionType begin
        REVEALER_TRANSITION_TYPE_NONE
        REVEALER_TRANSITION_TYPE_CROSSFADE
        REVEALER_TRANSITION_TYPE_SLIDE_RIGHT
        REVEALER_TRANSITION_TYPE_SLIDE_LEFT
        REVEALER_TRANSITION_TYPE_SLIDE_UP
        REVEALER_TRANSITION_TYPE_SLIDE_DOWN
        REVEALER_TRANSITION_TYPE_SWING_RIGHT
        REVEALER_TRANSITION_TYPE_SWING_LEFT
        REVEALER_TRANSITION_TYPE_SWING_UP
        REVEALER_TRANSITION_TYPE_SWING_DOWN
    end

    @export_type Revealer Widget
    @declare_native_widget Revealer

    Revealer(transition_type::RevealerTransitionType = REVEALER_TRANSITION_TYPE_CROSSFADE) = Revealer(detail._Revealer(transition_type))
    function Revealer(widget::Widget, transition_type::RevealerTransitionType = REVEALER_TRANSITION_TYPE_CROSSFADE) :: Revealer
        out = Revealer(transition_type)
        set_child!(out, widget)
        return out
    end

    set_child!(revealer::Revealer, child::Widget) = detail.set_child!(revealer._internal, as_widget_pointer(child))
    export set_child!

    @export_function Revealer remove_child! Cvoid
    @export_function Revealer set_is_revealed! Cvoid Bool child_visible
    @export_function Revealer get_is_revealed Bool
    @export_function Revealer set_transition_type! Cvoid RevealerTransitionType type
    @export_function Revealer get_transition_type RevealerTransitionType

    set_transition_duration!(revealer::Revealer, duration::Time) = detail.set_transition_duration!(revealer._internal, as_microseconds(duration))
    export set_transition_duration!

    get_transition_duration(revealer::Revealer) ::Time = microseconds(detail.get_transition_duration(revealer._internal))
    export get_transition_duration

    @add_widget_signals Revealer
    @add_signal_revealed Revealer

    Base.show(io::IO, x::Revealer) = show_aux(io, x, :is_revealed, :transition_type)

###### action_bar.jl

    @export_type ActionBar Widget
    @declare_native_widget ActionBar

    function push_back!(action_bar::ActionBar, widget::Widget)
        detail.push_back!(action_bar._internal, as_widget_pointer(widget))
    end
    export push_back!

    function push_front!(action_bar::ActionBar, widget::Widget)
        detail.push_front!(action_bar._internal, as_widget_pointer(widget))
    end
    export push_front!

    function set_center_widget(action_bar::ActionBar, widget::Widget)
        detail.set_center_widget!(action_bar._internal, as_widget_pointer(widget))
    end
    export insert_after!

    function remove!(action_bar::ActionBar, widget::Widget)
        detail.remove!(action_bar._internal, as_widget_pointer(widget))
    end
    export remove!

    @export_function ActionBar remove_center_child! Cvoid
    @export_function ActionBar set_is_revealed! Cvoid Bool b
    @export_function ActionBar get_is_revealed Bool

    @add_widget_signals ActionBar

    Base.show(io::IO, x::ActionBar) = show_aux(io, x, :is_revealed)

###### scale.jl

    @export_type Scale Widget
    @declare_native_widget Scale

    function Scale(lower::Number, upper::Number, step_increment::Number, orientation::Orientation = ORIENTATION_HORIZONTAL)
        return Scale(detail._Scale(
            convert(Cfloat, lower),
            convert(Cfloat, upper),
            convert(Cfloat, step_increment),
            orientation
        ))
    end

    get_adjustment(scale::Scale) ::Adjustment = Adjustment(detail.get_adjustment(scale._internal))
    export get_adjustment

    @export_function Scale get_lower Cfloat
    @export_function Scale get_upper Cfloat
    @export_function Scale get_step_increment Cfloat
    @export_function Scale get_value Cfloat

    @export_function Scale set_lower! Cvoid Number => Cfloat value
    @export_function Scale set_upper! Cvoid Number => Cfloat value
    @export_function Scale set_step_increment! Cvoid Number => Cfloat value
    @export_function Scale set_value! Cvoid Number => Cfloat value

    @export_function Scale set_should_draw_value! Cvoid Bool b
    @export_function Scale get_should_draw_value Bool
    @export_function Scale set_has_origin! Cvoid Bool b
    @export_function Scale get_has_origin Bool
    @export_function Scale set_orientation! Cvoid Orientation orientation
    @export_function Scale get_orientation Orientation

    function add_mark!(scale::Scale, value::Number, position::RelativePosition, label::String = "")
        detail.add_mark!(scale._internal, convert(Cfloat, value), position, label)
    end
    export add_mark!

    @export_function Scale clear_marks! Cvoid

    @add_widget_signals Scale
    @add_signal_value_changed Scale

    Base.show(io::IO, x::Scale) = show_aux(io, x, :value, :lower, :upper, :step_increment)

###### spin_button.jl

    @export_type SpinButton Widget
    @declare_native_widget SpinButton

    function SpinButton(lower::Number, upper::Number, step_increment::Number, orientation::Orientation = ORIENTATION_HORIZONTAL)
        return SpinButton(detail._SpinButton(
            convert(Cfloat, lower),
            convert(Cfloat, upper),
            convert(Cfloat, step_increment),
            orientation
        ))
    end

    get_adjustment(spin_button::SpinButton) ::Adjustment = Adjustment(detail.get_adjustment(spin_button._internal))
    export get_adjustment

    @export_function SpinButton get_lower Cfloat
    @export_function SpinButton get_upper Cfloat
    @export_function SpinButton get_step_increment Cfloat
    @export_function SpinButton get_value Cfloat

    @export_function SpinButton set_lower! Cvoid Number => Cfloat value
    @export_function SpinButton set_upper! Cvoid Number => Cfloat value
    @export_function SpinButton set_step_increment! Cvoid Number => Cfloat value
    @export_function SpinButton set_value! Cvoid Number => Cfloat value

    @export_function SpinButton set_n_digits! Cvoid Integer n
    @export_function SpinButton get_n_digits Int64
    @export_function SpinButton set_should_wrap! Cvoid Bool b
    @export_function SpinButton get_should_wrap Bool
    @export_function SpinButton set_acceleration_rate! Cvoid Number => Cfloat factor
    @export_function SpinButton get_acceleration_rate Cfloat
    @export_function SpinButton set_should_snap_to_ticks! Cvoid Bool b
    @export_function SpinButton get_should_snap_to_ticks Bool
    @export_function SpinButton set_allow_only_numeric! Cvoid Bool b
    @export_function SpinButton get_allow_only_numeric Bool
    @export_function SpinButton set_orientation! Cvoid Orientation orientation
    @export_function SpinButton get_orientation Orientation

    function set_text_to_value_function!(f, spin_button::SpinButton, data::Data_t) where Data_t
        set_allow_only_numeric!(spin_button, false)
        typed_f = TypedFunction(f, AbstractFloat, (SpinButton, String, Data_t))
        detail.set_text_to_value_function!(spin_button._internal, function (spin_button_ref, text::String)
            return typed_f(SpinButton(spin_button_ref[]), text, data)
        end)
    end
    function set_text_to_value_function!(f, spin_button::SpinButton)
        set_allow_only_numeric!(spin_button, false)
        typed_f = TypedFunction(f, AbstractFloat, (SpinButton, String))
        detail.set_text_to_value_function!(spin_button._internal, function (spin_button_ref, text::String)
            return typed_f(SpinButton(spin_button_ref[]), text)
        end)
    end
    export set_text_to_value_function!

    @export_function SpinButton reset_value_to_text_function! Cvoid

    function set_value_to_text_function!(f, spin_button::SpinButton, data::Data_t) where Data_t
        set_allow_only_numeric!(spin_button, false)
        typed_f = TypedFunction(f, String, (SpinButton, AbstractFloat, Data_t))
        detail.set_value_to_text_function!(spin_button._internal, function (spin_button_ref, value::Cfloat)
            return typed_f(SpinButton(spin_button_ref[]), value, data)
        end)
    end
    function set_value_to_text_function!(f, spin_button::SpinButton)
        set_allow_only_numeric!(spin_button, false)
        typed_f = TypedFunction(f, String, (SpinButton, AbstractFloat))
        detail.set_value_to_text_function!(spin_button._internal, function (spin_button_ref, value::Cfloat)
            return typed_f(SpinButton(spin_button_ref[]), value)
        end)
    end
    export set_value_to_text_function!

    @export_function SpinButton reset_text_to_value_function! Cvoid

    @add_widget_signals SpinButton
    @add_signal_value_changed SpinButton
    @add_signal_wrapped SpinButton

    Base.show(io::IO, x::SpinButton) = show_aux(io, x, :value, :lower, :upper, :step_increment, :orientation)

###### scrollbar.jl

    @export_type Scrollbar Widget
    @declare_native_widget Scrollbar

    Scrollbar(orientation::Orientation, adjustment::Adjustment) = Scrollbar(detail._Scrollbar(orientation, adjustment._internal))

    get_adjustment(scrollbar::Scrollbar) ::Adjustment = Adjustment(detail.get_adjustment(scrollbar._internal))
    export get_adjustment

    @export_function Scrollbar set_orientation! Cvoid Orientation orientation
    @export_function Scrollbar get_orientation Orientation

    @add_widget_signals Scrollbar
    Base.show(io::IO, x::Scrollbar) = show_aux(io, x, :orientation, :adjustment)

###### separator.jl

    @export_type Separator Widget
    @declare_native_widget Separator

    Separator(orientation::Orientation = ORIENTATION_HORIZONTAL) = Separator(detail._Separator(orientation))

    @export_function Separator set_orientation! Cvoid Orientation orientation
    @export_function Separator get_orientation Orientation

    @add_widget_signals Separator
    Base.show(io::IO, x::Separator) = show_aux(io, x)

####### frame_clock.jl

    @export_type FrameClock SignalEmitter
    FrameClock(internal::Ptr{Cvoid}) = FrameClock(detail._FrameClock(internal))

    get_time_since_last_frame(frame_clock::FrameClock) ::Time = microseconds(detail.get_time_since_last_frame(frame_clock._internal))
    export get_time_since_last_frame

    get_target_frame_duration(frame_clock::FrameClock) ::Time = microseconds(detail.get_target_frame_duration(frame_clock._internal))
    export get_target_frame_duration

    @add_signal_update FrameClock
    @add_signal_paint FrameClock

    Base.show(io::IO, x::FrameClock) = show_aux(io, x, :time_since_last_frame)

####### widget.jl

    function as_widget_pointer(widget::Widget)
        as_native::Widget = widget
        seen = Set{Type}()
        while !is_native_widget(as_native)
            if typeof(as_native) in seen
                detail.log_critical("In as_widget_pointer: Type `$(typeof(as_native))`` has a malformed `as_widget` definition, this usually means `get_top_level_widget(x)` returns x itself, as opposed to the top-level widget component of x.", MOUSETRAP_DOMAIN)
                return Separator(opacity = 0.0)._internal.cpp_object # return placeholder to prevent segfault
            else
                push!(seen, typeof(as_native))
            end
            as_native = get_top_level_widget(as_native)
        end
        return as_native._internal.cpp_object
    end
    # no export

    macro export_widget_function(name, return_t)

        return_t = esc(return_t)

        Mousetrap.eval(:(export $name))
        return :(function $name(widget::Widget)
            return Base.convert($return_t, detail.$name(as_widget_pointer(widget)))
        end)
        return out
    end

    macro export_widget_function(name, return_t, arg1_type, arg1_name)

        return_t = esc(return_t)

        if arg1_type isa Expr
            arg1_origin_type = arg1_type.args[2]
            arg1_destination_type = arg1_type.args[3]
        else
            arg1_origin_type = arg1_type
            arg1_destination_type = arg1_type
        end
        arg1_name = esc(arg1_name)

        Mousetrap.eval(:(export $name))
        out = Expr(:toplevel)
        return :(function $name(widget::Widget, $arg1_name::$arg1_origin_type)
            return Base.convert($return_t, detail.$name(as_widget_pointer(widget), convert($arg1_destination_type, $arg1_name)))
        end)
        return out
    end

    @export_enum TickCallbackResult begin
        TICK_CALLBACK_RESULT_CONTINUE
        TICK_CALLBACK_RESULT_DISCONTINUE
    end

    @export_widget_function activate! Cvoid
    @export_widget_function set_size_request! Cvoid Vector2f size
    @export_widget_function get_size_request Vector2f

    @export_widget_function set_margin_top! Cvoid Number => Cfloat margin
    @export_widget_function get_margin_top Cfloat
    @export_widget_function set_margin_bottom! Cvoid Number => Cfloat margin
    @export_widget_function get_margin_bottom Cfloat
    @export_widget_function set_margin_start! Cvoid Number => Cfloat margin
    @export_widget_function get_margin_start Cfloat
    @export_widget_function set_margin_end! Cvoid Number => Cfloat margin
    @export_widget_function get_margin_end Cfloat
    @export_widget_function set_margin_horizontal! Cvoid Number => Cfloat margin
    @export_widget_function set_margin_vertical! Cvoid Number => Cfloat margin
    @export_widget_function set_margin! Cvoid Number => Cfloat margin

    @export_widget_function set_expand_horizontally! Cvoid Bool b
    @export_widget_function get_expand_horizontally Bool
    @export_widget_function set_expand_vertically! Cvoid Bool b
    @export_widget_function get_expand_vertically Bool
    @export_widget_function set_expand! Cvoid Bool b

    @export_widget_function set_horizontal_alignment! Cvoid Alignment alignment
    @export_widget_function get_horizontal_alignment Alignment
    @export_widget_function set_vertical_alignment! Cvoid Alignment alignment
    @export_widget_function get_vertical_alignment Alignment
    @export_widget_function set_alignment! Cvoid Alignment both

    @export_widget_function set_opacity! Cvoid Number => Cfloat opacity
    @export_widget_function get_opacity Cfloat
    @export_widget_function set_is_visible! Cvoid Bool b
    @export_widget_function get_is_visible Bool

    @export_widget_function set_tooltip_text! Cvoid String text

    set_tooltip_widget!(widget::Widget, tooltip::Widget) = detail.set_tooltip_widget!(as_widget_pointer(widget), as_widget_pointer(tooltip))
    export set_tooltip_widget!

    @export_widget_function remove_tooltip_widget! Cvoid

    @export_widget_function set_cursor! Cvoid CursorType cursor

    function set_cursor_from_image!(widget::Widget, image::Image, offset::Vector2i = Vector2i(0, 0))
        detail.set_cursor_from_image!(as_widget_pointer(widget), image._internal, offset.x, offset.y)
    end
    export set_cursor_from_image!

    @export_widget_function hide! Cvoid
    @export_widget_function show! Cvoid

    function add_controller!(widget::Widget, controller::EventController)
        detail.add_controller!(as_widget_pointer(widget), controller._internal.cpp_object)
    end
    export add_controller!

    function remove_controller!(widget::Widget, controller::EventController)
        detail.remove_controller!(as_widget_pointer(widget), controller._internal.cpp_object)
    end
    export remove_controller!

    @export_widget_function set_is_focusable! Cvoid Bool b
    @export_widget_function get_is_focusable Bool
    @export_widget_function grab_focus! Cvoid
    @export_widget_function get_has_focus Bool
    @export_widget_function set_focus_on_click! Cvoid Bool b
    @export_widget_function get_focus_on_click Bool
    @export_widget_function set_can_respond_to_input! Cvoid Bool b
    @export_widget_function get_can_respond_to_input Bool

    @export_widget_function get_is_realized Bool
    @export_widget_function get_minimum_size Vector2f
    @export_widget_function get_natural_size Vector2f
    @export_widget_function get_position Vector2f
    @export_widget_function get_allocated_size Vector2f
    @export_widget_function calculate_monitor_dpi Cfloat
    @export_widget_function get_scale_factor Cfloat

    @export_widget_function unparent! Cvoid

    @export_widget_function set_hide_on_overflow! Cvoid Bool b
    @export_widget_function get_hide_on_overflow Bool

    function set_tick_callback!(f, widget::Widget, data::Data_t) where Data_t
        typed_f = TypedFunction(f, TickCallbackResult, (FrameClock, Data_t))
        detail.set_tick_callback!(as_widget_pointer(widget), function(frame_clock_ref)
            typed_f(FrameClock(frame_clock_ref[]), data)
        end)
    end
    function set_tick_callback!(f, widget::Widget)
        typed_f = TypedFunction(f, TickCallbackResult, (FrameClock,))
        detail.set_tick_callback!(as_widget_pointer(widget), function(frame_clock_ref)
            typed_f(FrameClock(frame_clock_ref[]))
        end)
    end
    export set_tick_callback!

    @export_widget_function remove_tick_callback! Cvoid

    function set_listens_for_shortcut_action!(widget::Widget, action::Action) ::Cvoid
        detail.set_listens_for_shortcut_action!(as_widget_pointer(widget), action._internal)
    end
    export set_listens_for_shortcut_action!

    Base.hash(x::Widget) = UInt64(Mousetrap.detail.as_native_widget(Mousetrap.as_widget_pointer(x)))

####### clipboard.jl

    @export_type Clipboard SignalEmitter

    function Clipboard(internal::Ptr{Cvoid})
        out = Clipboard(detail._Clipboard(internal))
    end

    @export_function Clipboard get_is_local Bool
    @export_function Clipboard contains_string Bool

    set_string!(clipboard::Clipboard, string::String) = detail.set_string!(clipboard._internal, string)
    export set_string!

    function get_string(f, clipboard::Clipboard, data::Data_t) where Data_t
        typed_f = TypedFunction(f, Cvoid, (Clipboard, String, Data_t))
        detail.get_string(clipboard._internal, function(internal_ref, string)
            typed_f(Clipboard(internal_ref[]), String(string), data)
        end)
    end
    function get_string(f, clipboard::Clipboard)
        typed_f = TypedFunction(f, Cvoid, (Clipboard, String))
        detail.get_string(clipboard._internal, function(internal_ref, string)
            typed_f(Clipboard(internal_ref[]), String(string))
        end)
    end
    export get_string

    @export_function Clipboard contains_image Bool

    set_image!(clipboard::Clipboard, image::Image) = detail.set_image!(clipboard._internal, image._internal)
    export set_image!

    function get_image(f, clipboard::Clipboard, data::Data_t) where Data_t
        typed_f = TypedFunction(f, Cvoid, (Clipboard, Image, Data_t))
        detail.get_image(clipboard._internal, function(internal_ref, image_ref)
            typed_f(Clipboard(internal_ref[]), Image(image_ref[], data))
        end)
    end
    function get_image(f, clipboard::Clipboard)
        typed_f = TypedFunction(f, Cvoid, (Clipboard, Image))
        detail.get_image(clipboard._internal, function(internal_ref, image_ref)
            typed_f(Clipboard(internal_ref[]), Image(image_ref[]))
        end)
    end
    export get_image

    @export_function Clipboard contains_file Bool

    set_file!(clipboard::Clipboard, file::FileDescriptor) = detail.set_file!(clipboard._internal, file._internal)
    export set_file!

    get_clipboard(widget::Widget) ::Clipboard = Clipboard(detail.get_clipboard(as_widget_pointer(widget)))
    export get_clipboard

    Base.show(io::IO, x::Clipboard) = show_aux(io, x)

### opengl_common.jl

    macro define_opengl_error_type(name)
        message =  "In Mousetrap::$name(): `$name` cannot be instantiated, because the Mousetrap OpenGL component is disabled for MacOS. It and any function operating on it cannot be used in any way.\n\nSee the manual chapter on native rendering for more information."
        return :(struct $name
            function $name()
                Mousetrap.log_fatal(Mousetrap.MOUSETRAP_DOMAIN, $message)
                return new()
            end
        end)
    end

@static if MOUSETRAP_ENABLE_OPENGL_COMPONENT

####### blend_mode.jl

    @export_enum BlendMode begin
        BLEND_MODE_NONE
        BLEND_MODE_NORMAL
        BLEND_MODE_ADD
        BLEND_MODE_SUBTRACT
        BLEND_MODE_REVERSE_SUBTRACT
        BLEND_MODE_MULTIPLY
        BLEND_MODE_MIN
        BLEND_MODE_MAX
    end

    function set_current_blend_mode(blend_mode::BlendMode; allow_alpha_blending = true)
        detail.set_current_blend_mode(blend_mode, allow_alpha_blending)
    end
    export set_current_blend_mode

####### gl_transform.jl

    @export_type GLTransform SignalEmitter
    GLTransform() = GLTransform(detail._GLTransform())

    import Base.setindex!
    function Base.setindex!(transform::GLTransform, x::Integer, y::Integer, value::Number)
        if x == 0 || x > 4 || y == 0 || y > 4
            throw(BoundsError(transform, (x, y)))
        end

        detail.setindex!(transform._internal, from_julia_index(x), from_julia_index(y), convert(Float32, value))
    end

    import Base.getindex
    function Base.getindex(transform::GLTransform, x::Integer, y::Integer) ::Cfloat
        if x == 0 || x > 4 || y == 0 || y > 4
            throw(BoundsError(transform, (x, y)))
        end

        return detail.getindex(transform._internal, from_julia_index(x), from_julia_index(y))
    end

    apply_to(transform::GLTransform, v::Vector2f) ::Vector2f = detail.apply_to_2f(transform, v.x, v.y)
    apply_to(transform::GLTransform, v::Vector3f) ::Vector3f = detail.apply_to_3f(transform, v.x, v.y, v.z)
    export apply_to

    combine_with(self::GLTransform, other::GLTransform) = GLTransform(detail.combine_with(self._internal, other._internal))
    export combine_with

    function rotate!(transform::GLTransform, angle::Angle, origin::Vector2f = Vector2f(0, 0))
        detail.rotate!(transform._internal, convert(Float32, as_radians(angle)), origin.x, origin.y)
    end
    export rotate!

    function translate!(transform::GLTransform, offset::Vector2f)
        detail.translate!(transform._internal, offset.x, offset.y)
    end
    export translate!

    function scale!(transform::GLTransform, x_scale::AbstractFloat, y_scale::AbstractFloat)
        detail.scale!(transform._internal, convert(Float32, x_scale), convert(Float32, y_scale))
    end
    export scale!

    @export_function GLTransform reset! Cvoid

    function Base.:(==)(a::GLTransform, b::GLTransform)
        for i in 1:4
            for j in 1:4
                if a[i, j] != b[i, j]
                    return false
                end
            end
        end
        return true
    end

    Base.:(!=)(a::GLTransform, b::GLTransform) = !(a == b)
    Base.show(io::IO, x::GLTransform) = show_aux(io, x)

###### shader.jl

    @export_type Shader SignalEmitter
    Shader() = Shader(detail._Shader())

    @export_enum ShaderType begin
        SHADER_TYPE_FRAGMENT
        SHADER_TYPE_VERTEX
    end

    @export_function Shader get_program_id Cuint
    @export_function Shader get_fragment_shader_id Cuint
    @export_function Shader get_vertex_shader_id Cuint

    function create_from_string!(shader::Shader, type::ShaderType, glsl_code::String) ::Bool
        return detail.create_from_string!(shader._internal, type, glsl_code)
    end
    export create_from_string!

    function create_from_file!(shader::Shader, type::ShaderType, path::String) ::Bool
        return detail.create_from_file!(shader._internal, type, path)
    end
    export create_from_file!

    @export_function Shader get_uniform_location Cint String name

    @export_function Shader set_uniform_float! Cvoid String name Cfloat float
    @export_function Shader set_uniform_int! Cvoid String name Cint float
    @export_function Shader set_uniform_uint! Cvoid String name Cuint float

    set_uniform_vec2!(shader::Shader, name::String, vec2::Vector2f) = detail.set_uniform_vec2!(shader._internal, name, vec2)
    export set_uniform_vec2!

    set_uniform_vec3!(shader::Shader, name::String, vec3::Vector3f) = detail.set_uniform_vec3!(shader._internal, name, vec3)
    export set_uniform_vec3!

    set_uniform_vec4!(shader::Shader, name::String, vec4::Vector4f) = detail.set_uniform_vec4!(shader._internal, name, vec4)
    export set_uniform_vec4!

    set_uniform_transform!(shader::Shader, name::String, transform::GLTransform) = detail.set_uniform_transform!(shader._internal, name, transform._internal)
    export set_uniform_transform!

    get_vertex_position_location() = detail.shader_get_vertex_position_location()
    export get_vertex_position_location

    get_vertex_color_location() = detail.shader_get_vertex_color_location()
    export get_vertex_color_location

    get_vertex_texture_coordinate_location() = detail.shader_get_vertex_texture_coordinate_location()
    export get_vertex_texture_coordinate_location

    Base.show(io::IO, x::Shader) = show_aux(io, x)

###### texture.jl

    abstract type TextureObject <: SignalEmitter end
    export TextureObject

    @export_enum TextureWrapMode begin
        TEXTURE_WRAP_MODE_ZERO
        TEXTURE_WRAP_MODE_ONE
        TEXTURE_WRAP_MODE_REPEAT
        TEXTURE_WRAP_MODE_MIRROR
        TEXTURE_WRAP_MODE_STRETCH
    end

    @export_enum TextureScaleMode begin
        TEXTURE_SCALE_MODE_NEAREST
        TEXTURE_SCALE_MODE_LINEAR
    end

    @export_type Texture TextureObject
    Texture() = Texture(detail._Texture())

    @export_type RenderTexture TextureObject
    RenderTexture() = RenderTexture(detail._RenderTexture())

    download(texture::TextureObject) ::Image = Image(detail.texture_download(texture._internal.cpp_object))
    export download

    bind(texture::TextureObject) = detail.texture_bind(texture._internal.cpp_object)
    export bind

    unbind(texture::TextureObject) = detail.texture_unbind(texture._internal.cpp_object)
    export unbind

    create!(texture::TextureObject, width::Integer, height::Integer) = detail.texture_create!(texture._internal.cpp_object, width, height)
    export create!

    create_from_image!(texture::TextureObject, image::Image) = detail.texture_create_from_image!(texture._internal.cpp_object, image._internal)
    export create_from_image!

    set_wrap_mode!(texture::TextureObject, mode::TextureWrapMode) = detail.texture_set_wrap_mode!(texture._internal.cpp_object, mode)
    export set_wrap_mode!

    set_scale_mode!(texture::TextureObject, mode::TextureScaleMode) = detail.texture_set_scale_mode!(texture._internal.cpp_object, mode)
    export set_scale_mode!

    get_wrap_mode(texture::TextureObject) ::TextureWrapMode = detail.texture_get_wrap_mode(texture._internal.cpp_object)
    export get_wrap_mode

    get_scale_mode(texture::TextureObject) ::TextureScaleMode = detail.texture_get_scale_mode(texture._internal.cpp_object)
    export get_scale_mode

    get_size(texture::TextureObject) ::Vector2i = detail.texture_get_size(texture._internal.cpp_object)
    export get_size

    get_native_handle(texture::TextureObject) ::Cuint = detail.texture_get_native_handle(texture._internal.cpp_object)
    export get_native_handle

    bind_as_render_target(render_texture::RenderTexture) = detail.render_texture_bind_as_render_target(render_texture._internal.cpp_object)
    export bind_as_render_target

    unbind_as_render_target(render_texture::RenderTexture) = detail.render_texture_unbind_as_render_target(render_texture._internal.cpp_object)
    export unbind_as_render_target

    Base.show(io::IO, x::TextureObject) = show_aux(io, x, :native_handle)

###### shape.jl

    @export_type Shape SignalEmitter
    Shape() = Shape(detail._Shape())

    @export_function Shape get_native_handle Cuint

    as_point!(shape::Shape, position::Vector2f) = detail.as_point!(shape._internal, position)
    export as_point!

    function Point(position::Vector2f) ::Shape
        out = Shape()
        as_point!(out, position)
        return out
    end
    export Point

    function as_points!(shape::Shape, positions::Vector{Vector2f})
        if isempty(positions)
            @log_critical MOUSETRAP_DOMAIN "In as_points!: Vector `positions` is empty."
        end

        return detail.as_points!(shape._internal, positions)
    end
    export as_points!

    function Points(positions::Vector{Vector2f}) ::Shape
        out = Shape()
        as_points!(out, positions)
        return out
    end
    export Points

    as_triangle!(shape::Shape, a::Vector2f, b::Vector2f, c::Vector2f) = detail.as_triangle!(shape._internal, a, b, c)
    export as_triangle!

    function Triangle(a::Vector2f, b::Vector2f, c::Vector2f) ::Shape
        out = Shape()
        as_triangle!(out, a, b, c)
        return out
    end
    export Triangle

    as_rectangle!(shape::Shape, top_left::Vector2f, size::Vector2f) = detail.as_rectangle!(shape._internal, top_left, size)
    export as_rectangle!

    function Rectangle(top_left::Vector2f, size::Vector2f) ::Shape
        out = Shape()
        as_rectangle!(out, top_left, size)
        return out
    end
    export Rectangle

    as_circle!(shape::Shape, center::Vector2f, radius::Number, n_outer_vertices::Integer) = detail.as_circle!(shape._internal, center, convert(Cfloat, radius), n_outer_vertices)
    export as_circle!

    function Circle(center::Vector2f, radius::Number, n_outer_vertices::Integer) ::Shape
        out = Shape()
        as_circle!(out, center, radius, n_outer_vertices)
        return out
    end
    export Circle

    as_ellipse!(shape::Shape, center::Vector2f, x_radius::Number, y_radius::Number, n_outer_vertices::Integer) = detail.as_ellipse!(shape._internal, center, convert(Cfloat, x_radius), convert(Cfloat, y_radius), n_outer_vertices)
    export as_ellipse!

    function Ellipse(center::Vector2f, x_radius::Number, y_radius::Number, n_outer_vertices::Integer) ::Shape
        out = Shape()
        as_ellipse!(out, center, x_radius, y_radius, n_outer_vertices)
        return out
    end
    export Ellipse

    as_line!(shape::Shape, a::Vector2f, b::Vector2f) = detail.as_line!(shape._internal, a, b)
    export as_line!

    function Line(a::Vector2f, b::Vector2f)
        out = Shape()
        as_line!(out, a, b)
        return out
    end
    export Line

    as_lines!(shape::Shape, points::Vector{Pair{Vector2f, Vector2f}}) = detail.as_lines!(shape._internal, points)
    export as_lines!

    function Lines(points::Vector{Pair{Vector2f, Vector2f}})
        out = Shape()
        as_lines!(out, points)
        return out
    end
    export Lines

    as_line_strip!(shape::Shape, points::Vector{Vector2f}) = detail.as_line_strip!(shape._internal, points)
    export as_line_strip!

    function LineStrip(points::Vector{Vector2f})
        out = Shape()
        as_line_strip!(out, points)
        return out
    end
    export LineStrip

    as_polygon!(shape::Shape, points::Vector{Vector2f}) = detail.as_polygon!(shape._internal, points)
    export as_polygon!

    function Polygon(points::Vector{Vector2f})
        out = Shape()
        as_polygon!(out, points)
        return out
    end
    export Polygon

    function as_rectangular_frame!(shape::Shape, top_left::Vector2f, outer_size::Vector2f, x_width::Number, y_width::Number)
        detail.as_rectangular_frame!(shape._internal, top_left, outer_size, convert(Cfloat, x_width), convert(Cfloat, y_width))
    end
    export as_rectangular_frame!

    function RectangularFrame(top_left::Vector2f, outer_size::Vector2f, x_width::Number, y_width::Number)
        out = Shape()
        as_rectangular_frame!(out, top_left, outer_size, x_width, y_width)
        return out
    end
    export RectangularFrame

    function as_circular_ring!(shape::Shape, center::Vector2f, outer_radius::Number, thickness::Number, n_outer_vertices::Integer)
        detail.as_circular_ring!(shape._internal, center, convert(Cfloat, outer_radius), convert(Cfloat, thickness), n_outer_vertices)
    end
    export as_circular_ring!

    function CircularRing(center::Vector2f, outer_radius::Number, thickness::Number, n_outer_vertices::Integer)
        out = Shape()
        as_circular_ring!(out, center, outer_radius, thickness, n_outer_vertices)
        return out
    end
    export CircularRing

    function as_elliptical_ring!(shape::Shape, center::Vector2f, outer_x_radius::Number, outer_y_radius::Number, x_thickness::Number, y_thickness::Number, n_outer_vertices::Integer)
        detail.as_elliptical_ring!(shape._internal, center, convert(Cfloat, outer_x_radius), convert(Cfloat, outer_y_radius), convert(Cfloat, x_thickness), convert(Cfloat, y_thickness), n_outer_vertices)
    end
    export as_elliptical_ring!

    function EllipticalRing(center::Vector2f, outer_x_radius::Number, outer_y_radius::Number, x_thickness::Number, y_thickness::Number, n_outer_vertices::Integer) ::Shape
        out = Shape()
        as_elliptical_ring!(out, center, outer_x_radius, outer_y_radius, x_thickness, y_thickness, n_outer_vertices)
        return out
    end
    export EllipticalRing

    as_wireframe!(shape::Shape, points::Vector{Vector2f}) = detail.as_wireframe!(shape._internal, points)
    export as_wireframe!

    function Wireframe(points::Vector{Vector2f})
        out = Shape()
        as_wireframe!(out, points)
        return out
    end
    export Wireframe

    as_outline!(self::Shape, other::Shape) = detail.as_outline!(self._internal, other._internal)
    export as_outline!

    function Outline(other::Shape)
        out = Shape()
        as_outline!(out, other)
        return out
    end
    export Outline

    render(shape::Shape, shader::Shader, transform::GLTransform) = detail.render(shape._internal, shader._internal, transform._internal)
    export render

    function get_vertex_color(shape::Shape, index::Integer) ::RGBA
        return detail.get_vertex_color(shape._internal, from_julia_index(index))
    end
    export get_vertex_color

    function set_vertex_color!(shape::Shape, index::Integer, color::RGBA)
        detail.set_vertex_color!(shape._internal, from_julia_index(index), color)
    end
    export set_vertex_color!

    function get_vertex_texture_coordinate(shape::Shape, index::Integer) ::Vector2f
        return detail.get_vertex_texture_coordinate(shape._internal, from_julia_index(index))
    end
    export get_vertex_texture_coordinate

    function set_vertex_texture_coordinate!(shape::Shape, index::Integer, coordinate::Vector2f)
        detail.set_vertex_texture_coordinate!(shape._internal, from_julia_index(index), coordinate)
    end
    export set_vertex_texture_coordinate!

    function get_vertex_position(shape::Shape, index::Integer) ::Vector3f
        detail.get_vertex_position(shape._internal, from_julia_index(index))
    end
    export get_vertex_position

    function set_vertex_position!(shape::Shape, index::Integer, coordinate::Vector3f)
        detail.set_vertex_position!(shape._internal, from_julia_index(index), coordinate)
    end
    export set_vertex_position!

    @export_function Shape get_n_vertices Int64

    @export_function Shape set_is_visible! Cvoid Bool b
    @export_function Shape get_is_visible Bool

    struct AxisAlignedRectangle
        top_left::Vector2f
        size::Vector2f
    end
    export AxisAlignedRectangle

    @export_function Shape get_bounding_box AxisAlignedRectangle
    @export_function Shape get_size Vector2f

    @export_function Shape set_centroid! Cvoid Vector2f centroid
    @export_function Shape get_centroid Vector2f
    @export_function Shape set_top_left! Cvoid Vector2f top_left
    @export_function Shape get_top_left Vector2f

    function rotate!(shape::Shape, angle::Angle, origin::Vector2f = Vector2f(0, 0))
        detail.rotate!(shape._internal, convert(Cfloat, as_radians(angle)), origin.x, origin.y)
    end
    export rotate!

    set_texture!(shape::Shape, texture::TextureObject) = detail.set_texture!(shape._internal, texture._internal.cpp_object)
    export set_texture!

    remove_texture!(shape::Shape) = detail.set_texture!(shape._internal, Ptr{Cvoid}())
    export remove_texture!

    set_color!(shape::Shape, color::RGBA) = detail.set_color!(shape._internal, color)
    set_color!(shape::Shape, color::HSVA) = detail.set_color!(shape._internal, hsva_to_rgba(color))
    export set_color!

    Base.show(io::IO, x::Shape) = show_aux(io, x, :native_handle)

###### render_task.jl

    @export_type RenderTask SignalEmitter

    function RenderTask(shape::Shape;
        shader::Union{Shader, Nothing} = nothing,
        transform::Union{GLTransform, Nothing} = nothing,
        blend_mode::BlendMode = BLEND_MODE_NORMAL
    )
        shader_ptr = isnothing(shader) ? Ptr{Cvoid}(0) : shader._internal.cpp_object
        transform_ptr = isnothing(transform) ? Ptr{Cvoid}(0) : transform._internal.cpp_object

        return RenderTask(detail._RenderTask(shape._internal, shader_ptr, transform_ptr, blend_mode))
    end
    export RenderTask

    @export_function RenderTask render Cvoid

    @export_function RenderTask set_uniform_float! Cvoid String name Cfloat v
    @export_function RenderTask get_uniform_float Cfloat String name

    @export_function RenderTask set_uniform_int! Cvoid String name Cint v
    @export_function RenderTask get_uniform_int Cint String name

    @export_function RenderTask set_uniform_uint! Cvoid String name Cuint v
    @export_function RenderTask get_uniform_uint Cuint String name

    set_uniform_vec2!(task::RenderTask, name::String, v::Vector2f) = detail.set_uniform_vec2!(task._internal, name, v)
    export set_uniform_vec2!

    get_uniform_vec2(task::RenderTask, name::String) ::Vector2f = detail.get_uniform_vec2(task._internal, name)
    export get_uniform_vec2

    set_uniform_vec3!(task::RenderTask, name::String, v::Vector3f) = detail.set_uniform_vec3!(task._internal, name, v)
    export set_uniform_vec3!

    get_uniform_vec3(task::RenderTask, name::String) ::Vector3f = detail.get_uniform_vec3(task._internal, name)
    export get_uniform_vec3

    set_uniform_vec4!(task::RenderTask, name::String, v::Vector4f) = detail.set_uniform_vec4!(task._internal, name, v)
    export set_uniform_vec4!

    get_uniform_vec4(task::RenderTask, name::String) ::Vector4f = detail.get_uniform_vec4(task._internal, name)
    export get_uniform_vec4

    set_uniform_rgba!(task::RenderTask, name::String, rgba::RGBA) = detail.set_uniform_rgba!(task._internal, name, rgba)
    export set_uniform_rgba!

    get_uniform_rgba(task::RenderTask, name::String) ::RGBA = detail.get_uniform_rgba(task._internal, name)
    export get_uniform_rgba

    set_uniform_hsva!(task::RenderTask, name::String, hsva::HSVA) = detail.set_uniform_hsva!(task._internal, name, hsva)
    export set_uniform_hsva!

    get_uniform_hsva(task::RenderTask, name::String) ::HSVA = detail.get_uniform_hsva(task._internal, name)
    export get_uniform_hsva

    set_uniform_transform!(task::RenderTask, name::String, transform::GLTransform) = detail.set_uniform_transform!(task._internal, name, transform._internal)
    export set_uniform_transform!

    get_uniform_transform(task::RenderTask, name::String) ::GLTransform = GLTransform(detail.get_uniform_transform(task._internal, name))
    export get_uniform_transform

    Base.show(io::IO, x::RenderTask) = show_aux(io, x)

###### render_area.jl

    @export_enum AntiAliasingQuality begin
        ANTI_ALIASING_QUALITY_OFF
        ANTI_ALIASING_QUALITY_MINIMAL
        ANTI_ALIASING_QUALITY_GOOD
        ANTI_ALIASING_QUALITY_BETTER
        ANTI_ALIASING_QUALITY_BEST
    end

    @export_type RenderArea Widget
    @declare_native_widget RenderArea

    RenderArea(msaa_quality::AntiAliasingQuality = ANTI_ALIASING_QUALITY_OFF) = RenderArea(detail._RenderArea(msaa_quality))

    add_render_task!(area::RenderArea, task::RenderTask) = detail.add_render_task!(area._internal, task._internal)
    export add_render_task!

    @export_function RenderArea clear_render_tasks! Cvoid

    @export_function RenderArea make_current Cvoid
    @export_function RenderArea queue_render Cvoid
    @export_function RenderArea clear Cvoid
    @export_function RenderArea render_render_tasks Cvoid
    @export_function RenderArea flush Cvoid

    function from_gl_coordinates(area::RenderArea, gl_coordinates::Vector2f) ::Vector2f
        return detail.from_gl_coordinates(area._internal, gl_coordinates)
    end
    export from_gl_coordinates

    function to_gl_coordinates(area::RenderArea, absolute_widget_space_coordinates::Vector2f) ::Vector2f
        return detail.to_gl_coordinates(area._internal, absolute_widget_space_coordinates)
    end
    export to_gl_coordinates

    @add_widget_signals RenderArea
    @add_signal_resize RenderArea
    @add_signal_render RenderArea

    Base.show(io::IO, x::RenderArea) = show_aux(io, x)

else # if MOUSETRAP_ENABLE_OPENGL_COMPONENT

    @define_opengl_error_type BlendMode
    export BlendMode

    @define_opengl_error_type GLTransform
    export GLTransform

    @define_opengl_error_type Shape
    export Shape

    @define_opengl_error_type Shader
    export Shader

    @define_opengl_error_type ShaderType
    export ShaderType

    @define_opengl_error_type TextureWrapMode
    export TextureWrapMode

    @define_opengl_error_type TextureScaleMode
    export TextureScaleMode

    @define_opengl_error_type Texture
    export Texture

    @define_opengl_error_type RenderTexture
    export RenderTexture

    @define_opengl_error_type RenderTask
    export RenderTask

    @define_opengl_error_type RenderArea
    export RenderArea

end # else MOUSETRAP_ENABLE_OPENGL_COMPONENT

###### animation.jl

    @export_enum AnimationState begin
        ANIMATION_STATE_IDLE
        ANIMATION_STATE_PAUSED
        ANIMATION_STATE_PLAYING
        ANIMATION_STATE_DONE
    end

    @export_enum AnimationTimingFunction begin
        ANIMATION_TIMING_FUNCTION_LINEAR
        ANIMATION_TIMING_FUNCTION_EXPONENTIAL_EASE_IN
        ANIMATION_TIMING_FUNCTION_EXPONENTIAL_EASE_OUT
        ANIMATION_TIMING_FUNCTION_EXPONENTIAL_SIGMOID
        ANIMATION_TIMING_FUNCTION_SINE_EASE_IN
        ANIMATION_TIMING_FUNCTION_SINE_EASE_OUT
        ANIMATION_TIMING_FUNCTION_SINE_SIGMOID
        ANIMATION_TIMING_FUNCTION_CIRCULAR_EASE_IN
        ANIMATION_TIMING_FUNCTION_CIRCULAR_EASE_OUT
        ANIMATION_TIMING_FUNCTION_CIRCULAR_SIGMOID
        ANIMATION_TIMING_FUNCTION_OVERSHOOT_EASE_IN
        ANIMATION_TIMING_FUNCTION_OVERSHOOT_EASE_OUT
        ANIMATION_TIMING_FUNCTION_OVERSHOOT_SIGMOID
        ANIMATION_TIMING_FUNCTION_ELASTIC_EASE_IN
        ANIMATION_TIMING_FUNCTION_ELASTIC_EASE_OUT
        ANIMATION_TIMING_FUNCTION_ELASTIC_SIGMOID
        ANIMATION_TIMING_FUNCTION_BOUNCE_EASE_IN
        ANIMATION_TIMING_FUNCTION_BOUNCE_EASE_OUT
        ANIMATION_TIMING_FUNCTION_BOUNCE_SIGMOID
    end

    @export_type Animation SignalEmitter
    function Animation(target::Widget, duration::Time)
        return Animation(detail._Animation(as_widget_pointer(target), convert(Float32, as_microseconds(duration))))
    end

    @export_function Animation get_state AnimationState
    @export_function Animation play! Cvoid
    @export_function Animation pause! Cvoid
    @export_function Animation reset! Cvoid

    set_duration!(animation::Animation, duration::Time) = detail.set_duration(animation._internal, as_microseconds(duration))
    export set_duration!

    get_duration(animation::Animation) ::Time = microseconds(detail.get_duration(animation._internal))
    export get_duration

    @export_function Animation set_lower! Cvoid Number => Cdouble lower
    @export_function Animation get_lower Cdouble
    @export_function Animation set_upper! Cvoid Number => Cdouble upper
    @export_function Animation get_upper Cdouble
    @export_function Animation get_value Cdouble

    @export_function Animation get_repeat_count Csize_t
    @export_function Animation set_repeat_count! Cvoid Integer => Csize_t n

    @export_function Animation get_is_reversed Bool
    @export_function Animation set_is_reversed! Cvoid Bool is_reversed

    @export_function Animation set_timing_function! Cvoid AnimationTimingFunction tweening_mode
    @export_function Animation get_timing_function AnimationTimingFunction

    function on_tick!(f, animation::Animation, data::Data_t) where Data_t
        typed_f = TypedFunction(f, Cvoid, (Animation, AbstractFloat, Data_t))
        detail.on_tick!(animation._internal, function(animation_ref, value::Cdouble )
            typed_f(Animation(animation_ref[]), value, data)
        end)
    end
    function on_tick!(f, animation::Animation)
        typed_f = TypedFunction(f, Cvoid, (Animation, AbstractFloat))
        detail.on_tick!(animation._internal, function(animation_ref, value::Cdouble)
            typed_f(Animation(animation_ref[]), value)
        end)
    end
    export on_tick!

    function on_done!(f, animation::Animation, data::Data_t) where Data_t
        typed_f = TypedFunction(f, Cvoid, (Animation, Data_t))
        detail.on_done!(animation._internal, function(animation_ref)
            typed_f(Animation(animation_ref[]), data)
        end)
    end
    function on_done!(f, animation::Animation)
        typed_f = TypedFunction(f, Cvoid, (Animation,))
        detail.on_done!(animation._internal, function(animation_ref)
            typed_f(Animation(animation_ref[]))
        end)
    end
    export on_done!

    Base.show(io::IO, x::Animation) = show_aux(io, x, :value, :lower, :upper, :state, :timing_function)

###### transform_bin.jl

    @export_type TransformBin Widget
    @declare_native_widget TransformBin

    TransformBin() = TransformBin(detail._TransformBin())
    function TransformBin(child::Widget)
        out = TransformBin()
        set_child!(out, child)
        return out
    end

    set_child!(transform_bin::TransformBin, child::Widget) = detail.set_child!(transform_bin._internal, as_widget_pointer(child))
    export set_child!

    @export_function TransformBin remove_child! Cvoid
    @export_function TransformBin reset! Cvoid

    rotate!(bin::TransformBin, angle::Angle) = detail.rotate!(bin._internal, convert(Float32, as_degrees(angle)))
    export rotate!

    translate!(bin::TransformBin, offset::Vector2f) = detail.translate!(bin._internal, convert(Float32, offset.x), convert(Float32, offset.y))
    export translate!

    @export_function TransformBin scale! Cvoid Number => Cfloat x Number => Cfloat y
    scale!(bin::TransformBin, both::Number) = scale!(bin, both, both)

    @export_function TransformBin skew! Cvoid Number => Cfloat x Number => Cfloat y

    @add_widget_signals TransformBin
    Base.show(io::IO, x::TransformBin) = show_aux(io, x)

###### style.jl

    add_css_class!(widget::Widget, class::String) = detail.add_css_class!(as_widget_pointer(widget), class)
    export add_css_class!

    remove_css_class!(widget::Widget, class::String) = detail.remove_css_class!(as_widget_pointer(widget), class)
    export remove_css_class!

    get_css_classes(widget::Widget) ::Vector{String} = detail.get_css_classes(as_widget_pointer(widget))
    export get_css_classes

    add_css!(code::String) = detail.style_manager_add_css!(code)
    export add_css!

    serialize(color::RGBA) ::String = detail.style_manager_color_to_css_rgba(color.r, color.g, color.b, color.a)
    serialize(color::HSVA) ::String = detail.style_manager_color_to_css_hsva(color.h, color.s, color.v, color.a)
    export serialize

###### gl_canvas.jl

    @export_type GLArea Widget
    @declare_native_widget GLArea

    GLArea() = GLArea(detail._GLArea())

    @add_widget_signals GLArea
    @add_signal_resize GLArea
    @add_signal_render GLArea

    @export_function GLArea make_current Cvoid
    @export_function GLArea queue_render Cvoid
    @export_function GLArea get_auto_render Bool
    @export_function GLArea set_auto_render! Cvoid Bool b

    Base.show(io::IO, x::GLArea) = show_aux(io, x)

###### key_codes.jl

    include("./key_codes.jl")

###### documentation

    include("./docs.jl")

###### compound_widget.jl

    macro define_compound_widget_signals()
        out = Expr(:block)
        for (signal, _) in Mousetrap.signal_descriptors
            connect_signal_name = :connect_signal_ * signal * :!
            push!(out.args, esc(:(
                function Mousetrap.$connect_signal_name(f, x::Widget)
                    $connect_signal_name(f, Mousetrap.get_top_level_widget(x))
                end
            )))

            push!(out.args, esc(:(
                function Mousetrap.$connect_signal_name(f, x::Widget, data::Data_t) where Data_t
                    $connect_signal_name(f, Mousetrap.get_top_level_widget(x), data)
                end
            )))

            emit_signal_name = :emit_signal_ * signal

            push!(out.args, esc(:(
                function $emit_signal_name(x::Widget, args...)
                    $emit_signal_name(Mousetrap.get_top_level_widget(x), args)
                end
            )))

            disconnect_signal_name = :disconnect_signal_ * signal * :!

            push!(out.args, esc(:(
                function $disconnect_signal_name(x::Widget)
                    $disconnect_signal_name(Mousetrap.get_top_level_widget(x))
                end
            )))

            set_signal_blocked_name = :set_signal_ * signal * :_blocked * :!

            push!(out.args, esc(:(
                function $set_signal_blocked_name(x::Widget, b)
                    $set_signal_blocked_name(Mousetrap.get_top_level_widget(x), b)
                end
            )))

            get_signal_blocked_name = :get_signal_ * signal * :_blocked

            push!(out.args, esc(:(
                function $get_signal_blocked_name(x::Widget)
                    return $get_signal_blocked_name(Mousetrap.get_top_level_widget(x))
                end
            )))
        end
        return out
    end
    @define_compound_widget_signals()

###### internal.jl

    function as_gobject_pointer(x::T) where T <: Union{SignalEmitter, Widget} #::Ptr{Cvoid}
        return Mousetrap.detail.as_gobject(x._internal.cpp_object)
    end

    function as_internal_pointer(x::T) where T <: Union{SignalEmitter, Widget} #::Ptr{Cvoid}
        return Mousetrap.detail.as_internal(x._internal.cpp_object)
    end

    function as_internal_pointer(column::ColumnViewColumn) 
        return @ccall detail.mousetrap_jll.mousetrap._ZNK9mousetrap10ColumnView6Column12get_internalEv(column._internal.cpp_object::Ptr{Cvoid})::Ptr{Cvoid}
    end

    function as_native_widget(x::Widget) 
        return Mousetrap.detail.as_native_widget(Mousetrap.as_widget_pointer(x))
    end
end<|MERGE_RESOLUTION|>--- conflicted
+++ resolved
@@ -4144,14 +4144,10 @@
         end
 
         row_i = get_n_rows(column_view) + 1
-<<<<<<< HEAD
         for i in 1:get_n_columns(column_view)
             column = get_column_at(column_view, i)
             set_widget_at!(column_view, column, row_i, widgets[i])
         end
-=======
-        insert_row_at!(column_view, row_i, widgets...)
->>>>>>> 3fe2e89d
     end
     export push_back_row!
 
@@ -4166,11 +4162,7 @@
         row_i = 1
         for i in 1:get_n_columns(column_view)
             column = get_column_at(column_view, i)
-<<<<<<< HEAD
-            set_widget_at!(column_view, column, row_i, widgets[i])
-=======
-            detail.set_widget_at!(column_view._internal, column._internal, 0, as_widget_pointer(widgets[i]))
->>>>>>> 3fe2e89d
+            set_widget_at!(column_view, column, row_i, widgets[i]
         end
     end
     export push_front_row!
